name: System tests

on:
  schedule:
    - cron: "0 0 * * *"
  workflow_dispatch:

jobs:
  system-tests-deposit-redemption:
    runs-on: ubuntu-latest
    steps:
      - uses: actions/checkout@v3

      - uses: actions/setup-node@v3
        with:
          node-version: "14.x"
          cache: "yarn"
          cache-dependency-path: system-tests/yarn.lock

      - name: Configure git to not use unauthenticated protocol
        run: git config --global url."https://".insteadOf git://

      - name: Cleanup for fresh installation
        working-directory: ./solidity
        run: |
          rm -rf node_modules
          yarn clean

      - name: Install solidity dependencies
        working-directory: ./solidity
        run: yarn install

      - name: Run ethereum node and deploy contracts
        working-directory: ./solidity
        run: |
          USE_EXTERNAL_DEPLOY=true npx hardhat node --export export.json &
          HH_NODE_PID=$!
          while ! lsof -n -Fn -p $HH_NODE_PID | grep -q '^n.*:8545$'; do sleep 10; done

      - name: Setup scenario prerequisites
        working-directory: ./solidity
        env:
          WALLET_PUBLIC_KEY: ${{ secrets.SYSTEM_TESTS_WALLET_PUBLIC_KEY }}
          ETH_NETWORK: system_tests
        run: |
<<<<<<< HEAD
=======
          yarn install
          yarn clean
          npx hardhat node --no-deploy &
          USE_EXTERNAL_DEPLOY=true npx hardhat deploy --network $ETH_NETWORK --export export.json
          HH_NODE_PID=$!
          while ! lsof -n -Fn -p $HH_NODE_PID | grep -q '^n.*:8545$'; do sleep 10; done
>>>>>>> a2e8a5df
          npx hardhat test-utils:register-operators --network $ETH_NETWORK
          npx hardhat test-utils:create-wallet --wallet-public-key $WALLET_PUBLIC_KEY --network $ETH_NETWORK

      - name: Install system tests dependencies
        working-directory: ./system-tests
        run: yarn install

      - name: Run scenario
        working-directory: ./system-tests
        env:
          ETH_NETWORK: system_tests
          ELECTRUM_URL: ${{ secrets.SYSTEM_TESTS_ELECTRUM_URL }}
          CONTRACTS_DEPLOYMENT_EXPORT_FILE_PATH: ../solidity/export.json
          WALLET_BITCOIN_WIF: ${{ secrets.SYSTEM_TESTS_WALLET_PRIVATE_KEY_WIF }}
          DEPOSITOR_BITCOIN_WIF: ${{ secrets.SYSTEM_TESTS_DEPOSITOR_PRIVATE_KEY_WIF }}
        run: |
          yarn test ./test/deposit-redemption.test.ts --network $ETH_NETWORK<|MERGE_RESOLUTION|>--- conflicted
+++ resolved
@@ -30,12 +30,17 @@
         working-directory: ./solidity
         run: yarn install
 
-      - name: Run ethereum node and deploy contracts
+      - name: Run ethereum node
         working-directory: ./solidity
         run: |
-          USE_EXTERNAL_DEPLOY=true npx hardhat node --export export.json &
+          npx hardhat node --no-deploy &
           HH_NODE_PID=$!
           while ! lsof -n -Fn -p $HH_NODE_PID | grep -q '^n.*:8545$'; do sleep 10; done
+
+      - name: Deploy contracts
+        working-directory: ./solidity
+        run: |
+          USE_EXTERNAL_DEPLOY=true npx hardhat deploy --network $ETH_NETWORK --export export.json
 
       - name: Setup scenario prerequisites
         working-directory: ./solidity
@@ -43,15 +48,6 @@
           WALLET_PUBLIC_KEY: ${{ secrets.SYSTEM_TESTS_WALLET_PUBLIC_KEY }}
           ETH_NETWORK: system_tests
         run: |
-<<<<<<< HEAD
-=======
-          yarn install
-          yarn clean
-          npx hardhat node --no-deploy &
-          USE_EXTERNAL_DEPLOY=true npx hardhat deploy --network $ETH_NETWORK --export export.json
-          HH_NODE_PID=$!
-          while ! lsof -n -Fn -p $HH_NODE_PID | grep -q '^n.*:8545$'; do sleep 10; done
->>>>>>> a2e8a5df
           npx hardhat test-utils:register-operators --network $ETH_NETWORK
           npx hardhat test-utils:create-wallet --wallet-public-key $WALLET_PUBLIC_KEY --network $ETH_NETWORK
 
