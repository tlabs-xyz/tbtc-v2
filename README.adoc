:toc: macro

= TBTC v2

https://github.com/keep-network/tbtc-v2/actions/workflows/contracts.yml[image:https://img.shields.io/github/workflow/status/keep-network/tbtc-v2/Solidity/main?event=push&label=Solidity%20build[Solidity contracts build status]]
https://discord.gg/g2H4Jn4D[image:https://img.shields.io/badge/chat-Discord-blueViolet.svg[Chat
with us on Discord]]


For many Bitcoin holders, one question remains: how can I move my assets across
blockchains to make them more useful while maintaining Bitcoin's core values?

Existing solutions that bridge Bitcoin to Ethereum require users to send their
Bitcoin to an intermediary in exchange for an Ethereum token that represents the
original asset. This centralized model requires you to trust a third party and
is prone to censorship, threatening Bitcoin's promise of secure, permissionless
decentralization.

Threshold aims to solve this problem with TBTC v2.

The second generation of TBTC is a truly decentralized bridge between Bitcoin
and Ethereum. It provides Bitcoin holders permissionless access to DeFi and the
expanding web3 universe.

TBTC v2 replaces centralized intermediaries with a randomly selected group of
node operators on the Threshold Network. This group of independent operators
works together to secure your deposited Bitcoin through threshold cryptography.
That means TBTC v2 requires a majority threshold agreement before operators
perform any action with your Bitcoin. By rotating the selection of operators,
TBTC v2 protects against any malicious individual or group of operators seizing
control. Unlike other solutions on the market, users on TBTC v2 are reliant on
math, not hardware or people. Additionally, TBTC v2 is open and accessible to
anyone.
  
TBTC v2 allows anyone to use Bitcoin in the expanding DeFi and Web3 universe
without a third-party intermediary. 

This repository contains:

- TBTC v2 link:solidity/[Solidity smart contracts],
- TBTC v2 link:typescript/[Typescript library],
- TBTC v2 link:docs/[documentation],
- TBTC v2 Yearn vault link:yearn/[Solidity smart contracts].

toc::[]

== Overview
tBTCv2 uses the
link:https://github.com/keep-network/keep-core/tree/main/solidity/random-beacon[Random
Beacon] and link:https://github.com/keep-network/sortition-pools[Sortition Pool]
to generate governable-sized (starting at 51-of-100)
link:https://eprint.iacr.org/2019/114.pdf[threshold ECDSA]
Bitcoin wallets at a governable frequency (starting weekly). The youngest
wallet accepts new deposits, and the oldest wallet serves redemptions.

Depositing Bitcoin into the tBTCv2 bridge grants a transferable balance, which
can be used to mint a supply-pegged ERC-20: TBTC. For an in-depth explanation
about the design, see link:docs/rfc/rfc-1.adoc[RFC 1: tBTCv2 Design].

== The Mechanism

=== Wallet Lifecycle

==== Wallet Creation

We kick off the wallet creation mechanism in
link:https://github.com/keep-network/keep-core/tree/main/solidity/ecdsa[keep-core/ecdsa]
via `Bridge.requestNewWallet`, which verifies:

* That we're not currently already creating a wallet
* If we have an active wallet it either:
** Is old enough and has over `walletCreationMinBtcBalance` 
** Has over `walletCreationMaxBtcBalance`

If everything looks good, we kick off the wallet creation mechanism outlined in 
link:https://github.com/keep-network/keep-core/tree/main/solidity/ecdsa#the-mechanism[Wallet
Creation] (through keep-core/ecdsa). This leans heavily on the 
link:https://github.com/keep-network/keep-core/tree/main/solidity/random-beacon#the-mechanism[Random
Beacon].

Once that is finished, the wallet registry can call
`Bridge.__ecdsaWalletCreatedCallback`, which sets the new wallet as the active
wallet. Going forward, it will receive deposits.

==== Wallet Closure

Wallets can close in a few ways:

* The operators notify the chain that the wallet is failing a heartbeat:
`Bridge. __ecdsaWalletHeartbeatFailedCallback` (called by `ecdsa`
`WalletRegistry.notifyOperatorInactivity`)`
* Someone notifies the chain that the wallet timed out while filling a
redemption: `Bridge.notifyRedemptionTimeout`
* Someone notifies the chain that a non-active wallet is too old:
`Bridge.notifyCloseableWallet`
* Someone notifies the chain that a non-active wallet has too few BTC
remaining: `Bridge.notifyCloseableWallet`

Each of the above routes into `Wallets.moveFunds`. If the wallet has no main
UTXO, then we can start closing it immediately via
`Wallets.beginWalletClosing`. Otherwise, we change it's state to
`WalletState.MovingFunds`, decrease the live wallet count, and give the wallet
a deadline to move its funds to other wallet(s). If this was the active wallet,
then we currently have no active wallet.

After `movingFundsTimeout` goes by, anyone can call
`Bridge.notifyMovingFundsTimeout` which pipes into
`Wallets.terminateWallet` followed by `ecdsaWalletRegistry.seize`.
`terminateWallet`, in this case passes through to
`ecdsaWalletRegistry.closeWallet` after changing the state to
`WalletState.Terminated`.

Furthermore, the `ecdsaWalletRegistry.seize` call is punishing the operators by
`movedFundsSweepTimeoutSlashingAmount` and rewarding the notifier with a reward
multiplier of `movedFundsSweepTimeoutNotifierRewardMultiplier` (the notifier
gets a percentaged of the slashed stake).

In order to avoid this, the wallet has to commit to which wallets they'll send
the funds to (`Bridge.submitMovingFundsCommitment`), then actually send
the funds to those wallets, and then prove that they did it
(`Bridge.submitMovingFundsProof`) before the time runs out.

The commitment involves submitting a list of wallet public keys that:

* Aren't the source wallet 
* Are in ascending order
* Are Live

We store the hash of the list in `movingFundsTargetWalletsCommitmentHash`.
Off-chain we come to consensus by picking the Live wallets whose public key
hashes are the closest to the source wallet's public key hash in terms of clock
distance (modulus distance). This makes public key hashes in the middle of the
range no more likely to be picked than ones near the ends. We pick a number of
wallets equal to `min(liveWalletsCount, ceil(walletBtcBalance /
walletMaxBtcTransfer))`, where `walletMaxBtcTransfer` is governable.

In `submitMovingFundsProof`, we prove that the Bitcoin transaction happened and
has an appropriate number of confirmations, and then mark the source wallet's
UTXO as spent via `OutboundTx.processWalletOutboundTxInput`. We pass the
transaction's outputs into `MovingFunds.processMovingFundsTxOutputs`, sum up
the funds and return a hash of the target wallets to check against
`movingFundsTargetWalletsCommitmentHash` in `notifyWalletFundsMoved`.

If the hashes match, we begin closing the wallet via `beginWalletClosing`.
After `walletClosingPeriod` has elapsed, anyone can call
`Bridge.notifyWalletClosingPeriodElapsed` to close the wallet.

=== Transfering Bitcoin

==== Depositing

When the system has an active wallet (denoted by
`Bridge.activeWalletPubKeyHash()`), it is ready for deposits. A user can pay to
a P2(W)SH address with the following Bitcoin script:

```
<depositor> DROP
<blindingFactor> DROP
DUP HASH160 <walletPubKeyHash> EQUAL
IF
  CHECKSIG
ELSE
  DUP HASH160 <refundPubkeyHash> EQUALVERIFY
  <refundLocktime> CHECKLOCKTIMEVERIFY DROP
  CHECKSIG
ENDIF
```

Since each depositor will have their ethereum address (the `depositor` field),
and a different `blindingFactor` per deposit, each script will be unique and
each script hash will be unique. The `<depositor> DROP <blindingFactor> DROP`
header is a way to make the script commit to a particular eth address owner at
Bitcoin deposit time, and it's what allows us to link the chains. `DUP HASH160
<walletPubKeyHash> EQUALVERIFY CHECKSIG` is a standard P2PKH, so we slightly
modify that to check to see if the signature matches rather than failing. If it
doesn't match, we want to check a _different_ pkh: `refundPubkeyHash`. This is
a user-provided refund address, and it's only available after `refundLocktime`.
The idea is that they can send funds to this script hash, and if the system is
broken or if something goes wrong, then after `refundLocktime` (30 days), they
can send their funds back to `refundPubkeyHash` themselves. This would only
work if the wallet hadn't <sweeping,touched> those funds yet.

Once a Bitcoin user sends such a deposit, because their P2(W)SH address is
unique to them, _only they_ know that they deposited into TBTCv2 until they
reveal that they did so. To the rest of the Bitcoin world, this looks like a
nondescript payment to a meaningless P2SH address. They make this reveal (which
can be done immediately; no need to wait for confirmations) by calling
`Bridge.revealDeposit`.

`Bridge.revealDeposit` takes in the funding transaction, and then the necessary
information to reconstruct the Bitcoin script: `depositor`, `blindingFactor`,
`walletPubKeyHash` and `refundPubkeyHash`. Then it reconstructs the script,
hashes it, verifies that the hashes match, and then stores the deposit as
waiting to be <sweeping,swept> associated to the provided `depositor`.

[sweeping]
==== Sweeping

<<<<<<< HEAD
==== Redeeming

An account with a balance can request a redemption via
`Bridge.requestRedemption`. We verify that the destination is valid (P2PKH,
P2WPKH, P2SH or P2WSH), and build a redemption key based on the wallet's PKH
and destination. There can only be one pending redemption per PKH-destination
pair. The treasury takes a cut (`Bridge.redemptionTreasuryFeeDivisor`, 5 BPS),
and then we reduce the account's balance and start a timer.

After `Bridge.redemptionTimeout` (48 hours), anyone may call
`Bridge.notifyRedemptionTimeout`. This will decrease
`wallet.pendingRedemptionsValue`, mark the redemption as "timed out", punish
the operators for `Bridge.redemptionTimeoutSlashingAmount`, and reward the
notifier for a percentage (`Bridge.redemptionTimeoutNotifierRewardMultiplier`,
100%) of the slashed stake. The redeemer is reimbursed the balance of the
redemption, and the wallet begins to move its funds and eventually close via
`Wallets.notifyWalletTimedOutRedemption`.

To avoid this, the operators must fulfill the redemption by signing a
transaction off-chain (potentially in a batch), submitting it to the Bitcoin
chain, and then proving that they did so via `Bridge.submitRedemptionProof`. We
perform an SPV proof to ensure the transaction occurred, it is well-formed, and
then we decrease all of the redeemer's balances and increase the treasury's
balance with its cut. 
=======
Periodically, off-chain clients associated to a wallet collect a batch of
deposits and create a sweep transaction. This transaction includes revealed and
valid deposit UTXOs as well as the wallet's UTXO (`Wallet.mainUtxoHash`) as
inputs and then creates a single UTXO output. This accomplishes two main
purposes:

* It amortizes fees (SPV proof fee and Bitcoin tx fee, etc) across all of the deposits.
* It disables the refund mechanism from the original script.

The first is a cost vs time tradeoff. SPV proofs are expensive, so by dividing
the cost across all of the deposits in the period, we see massive gas savings.
This is the same model as individuals driving their own car to work vs waiting
on the train. The second is a security measure. We need to disable the refund,
otherwise users could get a balance and then refund their bitcoin and have
both.

The entry point is `Bridge.submitDepositSweepProof` which performs the SPV
proof, updates the wallet with the new UTXO (from
`DepositSweep.resolveDepositSweepingWallet`), takes a deposit fee for the
treasury (5 BPS; governable), and updates the user balances with information
from `DepositSweep.processDepositSweepTxInputs` and
`DepositSweep.depositSweepTxFeeDistribution`.
>>>>>>> 4fe881a1

== Parameters

[%header,cols="3m,4,^1,^2m"]
|=== 
^|Property Name
^|Description
|Governable
|Default Value

4+s|Wallet Creation

|walletCreationPeriod      
|Length of time a wallet needs to exist for before a new one can be created
|Yes
|`1 week`

|walletCreationMinBtcBalance
|The minimum amount of BTC an active wallet needs to have before we allow for
the creation of a new active wallet.
|Yes
|`5 BTC`

|walletCreationMaxBtcBalance
|The amount of BTC an active wallet needs to have where we allow for the
creation of a new active wallet regardless of age.
|Yes
|`25 BTC`

4+s|Wallet Closure

|movingFundsTimeout
|The amount of time a wallet has to move funds before facing penalty.
|Yes
|`1 week`

|movedFundsSweepTimeoutSlashingAmount
|The amount of stake to slash if the wallet does not move its funds in time.
|Yes
|`100% of min-stake`

|movedFundsSweepTimeoutNotifierRewardMultiplier
|The the percentage of the slashed stake that the notifier receives as a reward.
|Yes
|`5%`

|walletMaxBtcTransfer
|The threshold at which we try to divide up a closing wallet into multiple target wallets
|Yes
|`50 BTC`

|walletClosingPeriod
|The amount of time the wallet remains in the `Closing` state before it is closed.
|Yes
|`3 days`

<<<<<<< HEAD
4+s|Redemption

|redemptionTreasuryFeeDivisor
|The redemption fee divisor of one BTC to take as a treasury fee.
|Yes
|`2000 => 1/2000 = 5 BPS`

|redemptionTimeout
|Length of time a wallet has to fulfill a redemption.
|Yes
|`48 hours`
=======
4+s|Sweeping

|depositTreasuryFeeDivisor
|The deposit fee divisor of one BTC to take as a treasury fee.
|Yes
|`2000 => 1/2000 = 5 BPS`

|depositTxMaxFee
|The max amount of satoshis per deposit that the wallet is allowed to pay to miners.
|Yes
|`10000 sats`
>>>>>>> 4fe881a1
<|MERGE_RESOLUTION|>--- conflicted
+++ resolved
@@ -196,7 +196,29 @@
 [sweeping]
 ==== Sweeping
 
-<<<<<<< HEAD
+Periodically, off-chain clients associated to a wallet collect a batch of
+deposits and create a sweep transaction. This transaction includes revealed and
+valid deposit UTXOs as well as the wallet's UTXO (`Wallet.mainUtxoHash`) as
+inputs and then creates a single UTXO output. This accomplishes two main
+purposes:
+
+* It amortizes fees (SPV proof fee and Bitcoin tx fee, etc) across all of the deposits.
+* It disables the refund mechanism from the original script.
+
+The first is a cost vs time tradeoff. SPV proofs are expensive, so by dividing
+the cost across all of the deposits in the period, we see massive gas savings.
+This is the same model as individuals driving their own car to work vs waiting
+on the train. The second is a security measure. We need to disable the refund,
+otherwise users could get a balance and then refund their bitcoin and have
+both.
+
+The entry point is `Bridge.submitDepositSweepProof` which performs the SPV
+proof, updates the wallet with the new UTXO (from
+`DepositSweep.resolveDepositSweepingWallet`), takes a deposit fee for the
+treasury (5 BPS; governable), and updates the user balances with information
+from `DepositSweep.processDepositSweepTxInputs` and
+`DepositSweep.depositSweepTxFeeDistribution`.
+
 ==== Redeeming
 
 An account with a balance can request a redemption via
@@ -221,30 +243,6 @@
 perform an SPV proof to ensure the transaction occurred, it is well-formed, and
 then we decrease all of the redeemer's balances and increase the treasury's
 balance with its cut. 
-=======
-Periodically, off-chain clients associated to a wallet collect a batch of
-deposits and create a sweep transaction. This transaction includes revealed and
-valid deposit UTXOs as well as the wallet's UTXO (`Wallet.mainUtxoHash`) as
-inputs and then creates a single UTXO output. This accomplishes two main
-purposes:
-
-* It amortizes fees (SPV proof fee and Bitcoin tx fee, etc) across all of the deposits.
-* It disables the refund mechanism from the original script.
-
-The first is a cost vs time tradeoff. SPV proofs are expensive, so by dividing
-the cost across all of the deposits in the period, we see massive gas savings.
-This is the same model as individuals driving their own car to work vs waiting
-on the train. The second is a security measure. We need to disable the refund,
-otherwise users could get a balance and then refund their bitcoin and have
-both.
-
-The entry point is `Bridge.submitDepositSweepProof` which performs the SPV
-proof, updates the wallet with the new UTXO (from
-`DepositSweep.resolveDepositSweepingWallet`), takes a deposit fee for the
-treasury (5 BPS; governable), and updates the user balances with information
-from `DepositSweep.processDepositSweepTxInputs` and
-`DepositSweep.depositSweepTxFeeDistribution`.
->>>>>>> 4fe881a1
 
 == Parameters
 
@@ -301,8 +299,19 @@
 |Yes
 |`3 days`
 
-<<<<<<< HEAD
-4+s|Redemption
+4+s|Sweeping
+
+|depositTreasuryFeeDivisor
+|The deposit fee divisor of one BTC to take as a treasury fee.
+|Yes
+|`2000 => 1/2000 = 5 BPS`
+
+|depositTxMaxFee
+|The max amount of satoshis per deposit that the wallet is allowed to pay to miners.
+|Yes
+|`10000 sats`
+
+4+s|Redeeming
 
 |redemptionTreasuryFeeDivisor
 |The redemption fee divisor of one BTC to take as a treasury fee.
@@ -312,17 +321,4 @@
 |redemptionTimeout
 |Length of time a wallet has to fulfill a redemption.
 |Yes
-|`48 hours`
-=======
-4+s|Sweeping
-
-|depositTreasuryFeeDivisor
-|The deposit fee divisor of one BTC to take as a treasury fee.
-|Yes
-|`2000 => 1/2000 = 5 BPS`
-
-|depositTxMaxFee
-|The max amount of satoshis per deposit that the wallet is allowed to pay to miners.
-|Yes
-|`10000 sats`
->>>>>>> 4fe881a1
+|`48 hours`