:toc: macro

= TBTC v2

https://github.com/keep-network/tbtc-v2/actions/workflows/contracts.yml[image:https://img.shields.io/github/workflow/status/keep-network/tbtc-v2/Solidity/main?event=push&label=Solidity%20build[Solidity contracts build status]]
https://discord.gg/g2H4Jn4D[image:https://img.shields.io/badge/chat-Discord-blueViolet.svg[Chat
with us on Discord]]


For many Bitcoin holders, one question remains: how can I move my assets across
blockchains to make them more useful while maintaining Bitcoin's core values?

Existing solutions that bridge Bitcoin to Ethereum require users to send their
Bitcoin to an intermediary in exchange for an Ethereum token that represents the
original asset. This centralized model requires you to trust a third party and
is prone to censorship, threatening Bitcoin's promise of secure, permissionless
decentralization.

Threshold aims to solve this problem with TBTC v2.

The second generation of TBTC is a truly decentralized bridge between Bitcoin
and Ethereum. It provides Bitcoin holders permissionless access to DeFi and the
expanding web3 universe.

TBTC v2 replaces centralized intermediaries with a randomly selected group of
node operators on the Threshold Network. This group of independent operators
works together to secure your deposited Bitcoin through threshold cryptography.
That means TBTC v2 requires a majority threshold agreement before operators
perform any action with your Bitcoin. By rotating the selection of operators,
TBTC v2 protects against any malicious individual or group of operators seizing
control. Unlike other solutions on the market, users on TBTC v2 are reliant on
math, not hardware or people. Additionally, TBTC v2 is open and accessible to
anyone.
  
TBTC v2 allows anyone to use Bitcoin in the expanding DeFi and Web3 universe
without a third-party intermediary. 

This repository contains:

- TBTC v2 link:solidity/[Solidity smart contracts],
- TBTC v2 link:typescript/[Typescript library],
- TBTC v2 link:docs/[documentation],
- TBTC v2 Yearn vault link:yearn/[Solidity smart contracts].

toc::[]

== Overview
tBTCv2 uses the
link:https://github.com/keep-network/keep-core/tree/main/solidity/random-beacon[Random
Beacon] and link:https://github.com/keep-network/sortition-pools[Sortition Pool]
to generate governable-sized (starting at 51-of-100)
link:https://eprint.iacr.org/2019/114.pdf[threshold ECDSA]
Bitcoin wallets at a governable frequency (starting weekly). The youngest
wallet accepts new deposits, and the oldest wallet serves redemptions.

Depositing Bitcoin into the tBTCv2 bridge grants a transferable balance, which
can be used to mint a supply-pegged ERC-20: TBTC. For an in-depth explanation
about the design, see link:docs/rfc/rfc-1.adoc[RFC 1: tBTCv2 Design].

== The Mechanism

=== Wallet Lifecycle

==== Wallet Creation

We kick off the wallet creation mechanism in
link:https://github.com/keep-network/keep-core/tree/main/solidity/ecdsa[keep-core/ecdsa]
via `Bridge.requestNewWallet`, which verifies:

* That we're not currently already creating a wallet
* If we have an active wallet it either:
** Is old enough and has over `walletCreationMinBtcBalance` 
** Has over `walletCreationMaxBtcBalance`

If everything looks good, we kick off the wallet creation mechanism outlined in 
link:https://github.com/keep-network/keep-core/tree/main/solidity/ecdsa#the-mechanism[Wallet
Creation] (through keep-core/ecdsa). This leans heavily on the 
link:https://github.com/keep-network/keep-core/tree/main/solidity/random-beacon#the-mechanism[Random
Beacon].

Once that is finished, the wallet registry can call
`Bridge.__ecdsaWalletCreatedCallback`, which sets the new wallet as the active
wallet. Going forward, it will receive deposits.

==== Wallet Closure

Wallets can close in a few ways:

* The operators notify the chain that the wallet is failing a heartbeat:
`Bridge. __ecdsaWalletHeartbeatFailedCallback` (called by `ecdsa`
`WalletRegistry.notifyOperatorInactivity`)`
* Someone notifies the chain that the wallet timed out while filling a
redemption: `Bridge.notifyRedemptionTimeout`
* Someone notifies the chain that a non-active wallet is too old:
`Bridge.notifyCloseableWallet`
* Someone notifies the chain that a non-active wallet has too few BTC
remaining: `Bridge.notifyCloseableWallet`

Each of the above routes into `Wallets.moveFunds`. If the wallet has no main
UTXO, then we can start closing it immediately via
`Wallets.beginWalletClosing`. Otherwise, we change it's state to
`WalletState.MovingFunds`, decrease the live wallet count, and give the wallet
a deadline to move its funds to other wallet(s). If this was the active wallet,
then we currently have no active wallet.

After `movingFundsTimeout` goes by, anyone can call
`Bridge.notifyMovingFundsTimeout` which pipes into
`Wallets.terminateWallet` followed by `ecdsaWalletRegistry.seize`.
`terminateWallet`, in this case passes through to
`ecdsaWalletRegistry.closeWallet` after changing the state to
`WalletState.Terminated`.

Furthermore, the `ecdsaWalletRegistry.seize` call is punishing the operators by
`movedFundsSweepTimeoutSlashingAmount` and rewarding the notifier with a reward
multiplier of `movedFundsSweepTimeoutNotifierRewardMultiplier` (the notifier
gets a percentaged of the slashed stake).

In order to avoid this, the wallet has to commit to which wallets they'll send
the funds to (`Bridge.submitMovingFundsCommitment`), then actually send
the funds to those wallets, and then prove that they did it
(`Bridge.submitMovingFundsProof`) before the time runs out.

The commitment involves submitting a list of wallet public keys that:

* Aren't the source wallet 
* Are in ascending order
* Are Live

We store the hash of the list in `movingFundsTargetWalletsCommitmentHash`.
Off-chain we come to consensus by picking the Live wallets whose public key
hashes are the closest to the source wallet's public key hash in terms of clock
distance (modulus distance). This makes public key hashes in the middle of the
range no more likely to be picked than ones near the ends. We pick a number of
wallets equal to `min(liveWalletsCount, ceil(walletBtcBalance /
walletMaxBtcTransfer))`, where `walletMaxBtcTransfer` is governable.

In `submitMovingFundsProof`, we prove that the Bitcoin transaction happened and
has an appropriate number of confirmations, and then mark the source wallet's
UTXO as spent via `OutboundTx.processWalletOutboundTxInput`. We pass the
transaction's outputs into `MovingFunds.processMovingFundsTxOutputs`, sum up
the funds and return a hash of the target wallets to check against
`movingFundsTargetWalletsCommitmentHash` in `notifyWalletFundsMoved`.

If the hashes match, we begin closing the wallet via `beginWalletClosing`.
After `walletClosingPeriod` has elapsed, anyone can call
`Bridge.notifyWalletClosingPeriodElapsed` to close the wallet.

=== Transfering Bitcoin

==== Depositing

When the system has an active wallet (denoted by
`Bridge.activeWalletPubKeyHash()`), it is ready for deposits. A user can pay to
a P2(W)SH address with the following Bitcoin script:

```
<depositor> DROP
<blindingFactor> DROP
DUP HASH160 <walletPubKeyHash> EQUAL
IF
  CHECKSIG
ELSE
  DUP HASH160 <refundPubkeyHash> EQUALVERIFY
  <refundLocktime> CHECKLOCKTIMEVERIFY DROP
  CHECKSIG
ENDIF
```

Since each depositor will have their ethereum address (the `depositor` field),
and a different `blindingFactor` per deposit, each script will be unique and
each script hash will be unique. The `<depositor> DROP <blindingFactor> DROP`
header is a way to make the script commit to a particular eth address owner at
Bitcoin deposit time, and it's what allows us to link the chains. `DUP HASH160
<walletPubKeyHash> EQUALVERIFY CHECKSIG` is a standard P2PKH, so we slightly
modify that to check to see if the signature matches rather than failing. If it
doesn't match, we want to check a _different_ pkh: `refundPubkeyHash`. This is
a user-provided refund address, and it's only available after `refundLocktime`.
The idea is that they can send funds to this script hash, and if the system is
broken or if something goes wrong, then after `refundLocktime` (30 days), they
can send their funds back to `refundPubkeyHash` themselves. This would only
work if the wallet hadn't <sweeping,touched> those funds yet.

Once a Bitcoin user sends such a deposit, because their P2(W)SH address is
unique to them, _only they_ know that they deposited into TBTCv2 until they
reveal that they did so. To the rest of the Bitcoin world, this looks like a
nondescript payment to a meaningless P2SH address. They make this reveal (which
can be done immediately; no need to wait for confirmations) by calling
`Bridge.revealDeposit`.

`Bridge.revealDeposit` takes in the funding transaction, and then the necessary
information to reconstruct the Bitcoin script: `depositor`, `blindingFactor`,
<<<<<<< HEAD
`walletPubKeyHash` and `refundPubkeyHash`. Then it reconstructs the script,
hashes it, verifies that the hashes match, and then stores the deposit as
waiting to be <sweeping,swept> associated to the provided `depositor`.
=======
`walletPubKeyHash` and `refundPubkeyHash`. Then, it makes sure that the funding
transaction happened on Bitcoin, reconstructs the script, hashes it, verifies
that the hashes match, and then stores the deposit as waiting to be
<sweeping,swept> associated to the provided `depositor`.
>>>>>>> 6aef48f3

[sweeping]
==== Sweeping

<<<<<<< HEAD
Periodically, off-chain clients associated to a wallet collect a batch of
deposits and create a sweep transaction. This transaction includes revealed and
valid deposit UTXOs as well as the wallet's UTXO (`Wallet.mainUtxoHash`) as
inputs and then creates a single UTXO output. This accomplishes two main
purposes:

* It amortizes fees (SPV proof fee and Bitcoin tx fee, etc) across all of the deposits.
* It disables the refund mechanism from the original script.

The first is a cost vs time tradeoff. SPV proofs are expensive, so by dividing
the cost across all of the deposits in the period, we see massive gas savings.
This is the same model as individuals driving their own car to work vs waiting
on the train. The second is a security measure. We need to disable the refund,
otherwise users could get a balance and then refund their bitcoin and have
both.

The entry point is `Bridge.submitDepositSweepProof` which performs the SPV
proof, updates the wallet with the new UTXO (from
`DepositSweep.resolveDepositSweepingWallet`), takes a deposit fee for the
treasury (5 BPS; governable), and updates the user balances with information
from `DepositSweep.processDepositSweepTxInputs` and
`DepositSweep.depositSweepTxFeeDistribution`.

=======
>>>>>>> 6aef48f3
== Parameters

[%header,cols="3m,4,^1,^2m"]
|=== 
^|Property Name
^|Description
|Governable
|Default Value

4+s|Wallet Creation

|walletCreationPeriod      
|Length of time a wallet needs to exist for before a new one can be created
|Yes
|`1 week`

|walletCreationMinBtcBalance
|The minimum amount of BTC an active wallet needs to have before we allow for
the creation of a new active wallet.
|Yes
|`5 BTC`

|walletCreationMaxBtcBalance
|The amount of BTC an active wallet needs to have where we allow for the
creation of a new active wallet regardless of age.
|Yes
|`25 BTC`

<<<<<<< HEAD
4+s|Sweeping

|depositTreasuryFeeDivisor
|The deposit fee divisor of one BTC to take as a treasury fee.
|Yes
|`2000 => 1/2000 = 5 BPS`

|depositTxMaxFee
|The max amount of satoshis per deposit that the wallet is allowed to pay to miners.
|Yes
|`10000 sats`
=======
4+s|Wallet Closure

|movingFundsTimeout
|The amount of time a wallet has to move funds before facing penalty.
|Yes
|`1 week`

|movedFundsSweepTimeoutSlashingAmount
|The amount of stake to slash if the wallet does not move its funds in time.
|Yes
|`100% of min-stake`

|movedFundsSweepTimeoutNotifierRewardMultiplier
|The the percentage of the slashed stake that the notifier receives as a reward.
|Yes
|`5%`

|walletMaxBtcTransfer
|The threshold at which we try to divide up a closing wallet into multiple target wallets
|Yes
|`50 BTC`

|walletClosingPeriod
|The amount of time the wallet remains in the `Closing` state before it is closed.
|Yes
|`3 days`
>>>>>>> 6aef48f3
<|MERGE_RESOLUTION|>--- conflicted
+++ resolved
@@ -189,21 +189,13 @@
 
 `Bridge.revealDeposit` takes in the funding transaction, and then the necessary
 information to reconstruct the Bitcoin script: `depositor`, `blindingFactor`,
-<<<<<<< HEAD
 `walletPubKeyHash` and `refundPubkeyHash`. Then it reconstructs the script,
 hashes it, verifies that the hashes match, and then stores the deposit as
 waiting to be <sweeping,swept> associated to the provided `depositor`.
-=======
-`walletPubKeyHash` and `refundPubkeyHash`. Then, it makes sure that the funding
-transaction happened on Bitcoin, reconstructs the script, hashes it, verifies
-that the hashes match, and then stores the deposit as waiting to be
-<sweeping,swept> associated to the provided `depositor`.
->>>>>>> 6aef48f3
 
 [sweeping]
 ==== Sweeping
 
-<<<<<<< HEAD
 Periodically, off-chain clients associated to a wallet collect a batch of
 deposits and create a sweep transaction. This transaction includes revealed and
 valid deposit UTXOs as well as the wallet's UTXO (`Wallet.mainUtxoHash`) as
@@ -227,8 +219,6 @@
 from `DepositSweep.processDepositSweepTxInputs` and
 `DepositSweep.depositSweepTxFeeDistribution`.
 
-=======
->>>>>>> 6aef48f3
 == Parameters
 
 [%header,cols="3m,4,^1,^2m"]
@@ -257,7 +247,33 @@
 |Yes
 |`25 BTC`
 
-<<<<<<< HEAD
+4+s|Wallet Closure
+
+|movingFundsTimeout
+|The amount of time a wallet has to move funds before facing penalty.
+|Yes
+|`1 week`
+
+|movedFundsSweepTimeoutSlashingAmount
+|The amount of stake to slash if the wallet does not move its funds in time.
+|Yes
+|`100% of min-stake`
+
+|movedFundsSweepTimeoutNotifierRewardMultiplier
+|The the percentage of the slashed stake that the notifier receives as a reward.
+|Yes
+|`5%`
+
+|walletMaxBtcTransfer
+|The threshold at which we try to divide up a closing wallet into multiple target wallets
+|Yes
+|`50 BTC`
+
+|walletClosingPeriod
+|The amount of time the wallet remains in the `Closing` state before it is closed.
+|Yes
+|`3 days`
+
 4+s|Sweeping
 
 |depositTreasuryFeeDivisor
@@ -269,31 +285,3 @@
 |The max amount of satoshis per deposit that the wallet is allowed to pay to miners.
 |Yes
 |`10000 sats`
-=======
-4+s|Wallet Closure
-
-|movingFundsTimeout
-|The amount of time a wallet has to move funds before facing penalty.
-|Yes
-|`1 week`
-
-|movedFundsSweepTimeoutSlashingAmount
-|The amount of stake to slash if the wallet does not move its funds in time.
-|Yes
-|`100% of min-stake`
-
-|movedFundsSweepTimeoutNotifierRewardMultiplier
-|The the percentage of the slashed stake that the notifier receives as a reward.
-|Yes
-|`5%`
-
-|walletMaxBtcTransfer
-|The threshold at which we try to divide up a closing wallet into multiple target wallets
-|Yes
-|`50 BTC`
-
-|walletClosingPeriod
-|The amount of time the wallet remains in the `Closing` state before it is closed.
-|Yes
-|`3 days`
->>>>>>> 6aef48f3
