--- conflicted
+++ resolved
@@ -6,7 +6,7 @@
 import { expect } from 'chai';
 import { ASSOCIATED_PROGRAM_ID } from "@coral-xyz/anchor/dist/cjs/utils/token";
 import { transferLamports } from "./helpers/utils";
-import { maybeAuthorityAnd, getConfigPDA, getTokenPDA, getMinterPDA, getGuardianPDA, checkState, addMinter } from "./helpers/tbtcHelpers";
+import { maybeAuthorityAnd, getConfigPDA, getTokenPDA, getMinterPDA, getGuardianPDA, getMintersPDA, getGuardiansPDA, checkState, addMinter } from "./helpers/tbtcHelpers";
 
 async function setup(
   program: Program<Tbtc>,
@@ -29,38 +29,6 @@
     .rpc();
 }
 
-<<<<<<< HEAD
-=======
-async function checkState(
-  program: Program<Tbtc>,
-  expectedAuthority,
-  expectedMinters,
-  expectedGuardians,
-  expectedTokensSupply
-) {
-  const [config,] = getConfigPDA(program);
-  let configState = await program.account.config.fetch(config);
-
-  expect(configState.authority).to.eql(expectedAuthority.publicKey);
-  expect(configState.numMinters).to.equal(expectedMinters);
-  expect(configState.numGuardians).to.equal(expectedGuardians);
-
-  let tbtcMint = configState.mint;
-
-  let mintState = await spl.getMint(program.provider.connection, tbtcMint);
-
-  expect(mintState.supply).to.equal(BigInt(expectedTokensSupply));
-
-  const [guardians,] = getGuardiansPDA(program);
-  let guardiansState = await program.account.guardians.fetch(guardians);
-  expect(guardiansState.keys).has.length(expectedGuardians);
-
-  const [minters,] = getMintersPDA(program);
-  let mintersState = await program.account.minters.fetch(minters);
-  expect(mintersState.keys).has.length(expectedMinters);
-}
->>>>>>> 4d91dc71
-
 async function changeAuthority(
   program: Program<Tbtc>,
   authority,
@@ -134,91 +102,6 @@
   expect(configState.paused).to.equal(paused);
 }
 
-
-<<<<<<< HEAD
-=======
-function getConfigPDA(
-  program: Program<Tbtc>,
-): [anchor.web3.PublicKey, number] {
-  return web3.PublicKey.findProgramAddressSync(
-    [
-      Buffer.from('config'),
-    ],
-    program.programId
-  );
-}
-
-function getTokenPDA(
-  program: Program<Tbtc>,
-): [anchor.web3.PublicKey, number] {
-  return web3.PublicKey.findProgramAddressSync(
-    [
-      Buffer.from('tbtc-mint'),
-    ],
-    program.programId
-  );
-}
-
-function getGuardiansPDA(
-  program: Program<Tbtc>,
-): [anchor.web3.PublicKey, number] {
-  return web3.PublicKey.findProgramAddressSync(
-    [
-      Buffer.from('guardians'),
-    ],
-    program.programId
-  );
-}
-
-
-function getMintersPDA(
-  program: Program<Tbtc>,
-): [anchor.web3.PublicKey, number] {
-  return web3.PublicKey.findProgramAddressSync(
-    [
-      Buffer.from('minters'),
-    ],
-    program.programId
-  );
-}
-
-function getMinterPDA(
-  program: Program<Tbtc>,
-  minter
-): [anchor.web3.PublicKey, number] {
-  return web3.PublicKey.findProgramAddressSync(
-    [
-      Buffer.from('minter-info'),
-      minter.publicKey.toBuffer(),
-    ],
-    program.programId
-  );
-}
-
-async function addMinter(
-  program: Program<Tbtc>,
-  authority,
-  minter,
-  payer
-): Promise<anchor.web3.PublicKey> {
-  const [config,] = getConfigPDA(program);
-  const [minters,] = getMintersPDA(program);
-  const [minterInfoPDA, _] = getMinterPDA(program, minter);
-  await program.methods
-    .addMinter()
-    .accounts({
-      config,
-      authority: authority.publicKey,
-      minters,
-      minter: minter.publicKey,
-      minterInfo: minterInfoPDA,
-    })
-    .signers(maybeAuthorityAnd(authority, []))
-    .rpc();
-  return minterInfoPDA;
-}
-
->>>>>>> 4d91dc71
 async function checkMinter(
   program: Program<Tbtc>,
   minter
