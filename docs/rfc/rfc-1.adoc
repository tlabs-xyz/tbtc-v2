:toc: macro

= RFC 1: tBTCv2 Design

:icons: font
:numbered:
toc::[]

== Overview

=== Depositing

Stakers periodically create <<group-size,51-of-100>> ecdsa-backed wallets
to hold frozen BTC assets to maintain account balances. Depositors send BTC
funds to the most-recently-created-wallet by using pay-to-script-hash (P2SH)
which contains hashed information about the depositor's minting ethereum
address. Once the block is mined, the depositor reveals their desired ethereum
minting address to the ethereum chain. The bridge listens for these sorts
of messages and when it gets one, it checks the bitcoin network to make sure
the funds line up. If everything checks out, then we update your ethereum-side
account balance.

=== Redemption

A user with an account balance supplies a bitcoin address. The system decreases
their account balance and releases the equivalent amount of bitcoin to the user
from the redeeming bitcoin wallet.

The redeeming wallet will be determined by the system on chain via an upgradable
(by governance) contract. The initial implementation for this contract should
select the oldest wallet. Redemptions should be batched (details to be
determined) to both decrease fees and processing time.

One possible implementation for efficient on-chain calculation of the oldest wallet
is to store the wallet information in a tree similar to what we use for sortition
pools, ensuring that no matter how many wallets we have active, the cost of
finding a wallet is always logarithmic over the maximum number of wallets during
the system's lifetime.

The maximum redemption size is capped by the size of the largest wallet, and
any redemption bigger than that will need to be split into multiple
redemptions.

[[continuous-fees]]
=== Continuous Fees

The system is able to collect fees in the form of tBTC when the BTC is
deposited and when it is redeemed. Rather than paying operators at those two
instances we would prefer to pay them continuously. Since we do not have the
tBTC to pay them with until we collect the redemption fee (and can't mint it
and maintain the peg), we must turn to another token. Instead, the system pays
operators in T tokens from a treasury funded by the T-token DAO and whenever it
collects tBTC fees it uses those fees to buy T tokens back for its treasury.

=== Minting And Unminting

A user with a swept account balance can drain their account balance to mint TBTC.
Similarly, a user can burn TBTC to refill their account balance.

A user with a swept account balance can drain their account balance to redeem BTC.

== In Depth

[[group-size]]
=== Group Size

Governable Parameters:

- `heartbeat`: The number of group members required for a
  <<heartbeat,heartbeat>> to be successful.
- `dkg`: The minimum number of members we're allowed to drop down to during the
  DKG group formation re-try period.

Non-Governable Parameters:

- `threshold`: The number of signers that can be controlled by the adversary
  before the key is in danger.
- `group_size`: The total size of the signing group.

`threshold < heartbeat < dkg < group_size`

*Note*: `threshold` and `group_size` are mission-critial, cornerstone
parameters for the system, and will be hardcoded into the bridge contract. If
we want to change these parameters, we will need to upgrade the bridge
contract.

The total gas cost for sortiton increases linearly with group size by at least
20k gas per member (though, we think we can get this down to roughly 6k gas per
member in the happy path with some upcoming optimizations). Requiring more
signers to sign messages makes it harder for adversaries to take over the
group, but makes it so that the pool is less resilient to undelegation or
operators going offline. Raising `heartbeat` decreases the chance that you'll
not have enough signers to sign transactions, but decreases a wallets lifespan
and increases overhead. Lowering `dkg` increases the chance that we're able to
create a wallet successfully but gives us a wallet with potentially fewer
operators and a lower lifespan.

Also important is optics - even though a `group_size` of 70 with a `threshold`
of 40 is equally secure against being controlled by an adversary as a
`group_size` of 100 with a `threshold` of 50, it might not _feel_ as secure.
That perception may cause a decreased willingness to invest capital in the
system leading to less money going over the bridge, even though the fees are
less overall.

Since we don't have any workable data that allows us to reasonably estimate
costs (especially with regard to optics), I suggest we start the system out
at decent https://en.wikipedia.org/wiki/Focal_point_(game_theory)[schelling
point] of `group_size = 100`, `threshold = 50`, `heartbeat = 70`, `dkg = 90` and then let
governance adjust from there once we've gathered data from the system being used.

See link:rfc-2.adoc[RFC 2: tBTCv2 Group Selection and Key Generation] for a deeper dive here

=== Account Balances

The bridge is able to maintain a clean separation of concerns as well as provide the backbone
an extensible financial system rooted in bitcoin-on-ethereum by concerning itself _just_ with
how much bitcoin has gone over the bridge. We keep track of account balances like:
```
contract Balances {
  mapping(address => uint256) private unsweptBalances;
  mapping(address => uint256) private balances;
}
```

When bitcoin enters the system, the associated account's unsweptBalance
increases. When that deposit is swept, that amount is tranfered to the balance.
_If_ a user decides to mint a TBTC bitcoin from their balance, their balance
would be drained and a TBTC token would be minted. When a user brings back TBTC
to the system, the token is burned and the account balance increases. If the
user wants BTC, they can drain their account balance to redeem it.

This more abstract design lets us not only do things like mint TBTC by draining
account balances, but also move into other financial concepts like
bitcoin-collateralized loans or bitcoin-backed stablecoins.

Neither of the above concepts are in-scope for this RFC, but the important part
is that we want to make sure we're starting with the more flexible
account-balances design so that we're not stuck later.

=== Depositing

==== Deposit + Commitment

Once we know the active wallet's public key hash, the dApp can put together a
pay-to-script-hash (P2SH) address to receive the funds. This script will be
unique to each depositor and will look like:

```
<eth-address> DROP
<blinding-factor> DROP
DUP HASH160 <signingGroupPubkey> EQUAL
IF
  CHECKSIG
ELSE
  DUP HASH160 <refundPubkey> EQUALVERIFY
  <locktime> CHECKLOCKTIMEVERIFY DROP
  CHECKSIG
ENDIF
```

Since each depositor has their own ethereum address and their own secret
blinding factor (which is an additional security layer), each depositor's
script will be unique, and the hash of each depositor's script will be unique.

In order to unlock the funds, one must provide the unhashed script, (which
means that they know the eth address and blinding factor), as well as an
unlocking script with a signature and public key. If the sig+pubkey matches the
signing group public key, the funds are able to be moved immediately. If the
sig+pubkey matches the refund public key, then the funds can be moved after 30
days (specified as `locktime`).

==== The Big Reveal

Governable Parameters:

- `sweep_period`: The amount of time we wait between scheduled sweeps on a wallet.

After the deposit transaction has been mined, the user is able to reveal their
ethereum address and blinding factor to the ethereum chain. The bridge listens
for these sorts of messages and when it sees one, is able to generate a script that
can spend the funds. Once successful, we increase the account's unswept balance
and charge a deposit fee.

Addtionally and optionally, as a part of the reveal transaction, the user the
declare that they want their swept funds to be immediately minted into TBTC.
This saves the user from having to make separate transactions or wait for a
sweep to occur before an additional transaction.

Second, we schedule an operation that batches all outstanding known-refundable
transactions together to be combined with the existing wallet output into a
single output. The frequency of this operation is the `sweep_period`. When this
<<sweeping,sweep>> occurs, we decrease the relevant accounts' unswept balances
and increase their balances. This disables any outstanding 30-day refunds.

==== Automated Refunds

A bitcoin transaction is an amount and a script. The script can be something as
simple as "these funds can be spent by wallet 0xabc", or in our case, as
complex as "these funds can be spent by wallet 0xabc but if they aren't spent
within 30 days they can be spent by wallet 0x123". This gives us the ability to
create deposits that automatically are refunded after 30 days if they aren't
<<sweeping,swept>>. Thus, if a user misfunds or they get cold feet (for any
reason), all they need to do is not submit their reveal and wait 30 days.

[[sweeping]]
==== Sweeping

Governable Parameters

- `sweeping_refund_safety_time`: The amount of time prior to when a UTXO
  becomes eligible for a refund where we will not include it in a sweeping
  transaction.
- `sweep_period`: The amount of time we wait between scheduled sweeps on a wallet.
- `sweep_max_btc`: The amount of summed non-dust unswept bitcoin deposits that
  will trigger an early sweep on a wallet.
- `dust_threshold`: The minimum bitcoin deposit amount for the transaction to
  be considered for a sweep.
- `sweeping_fee_bump_period`: The amount of time we wait to see if a sweeping
  tranaction is mined before increasing the fee.
- `sweeping_fee_multiplier_increment`: The amount we add to the sweeping fee
  multiplier each time a sweeping transaction is not mined within the
  `sweeping_fee_bump_period`. For example, if this param is set to 0.2 and we
  are currently at 1.6x, then the next time we would try 1.8x.
- `sweeping_fee_max_multiplier`: The highest we will try to increment the fee
  multiplier to before giving up and picking a new base fee and different
  deposits to sweep.


The operators sign a transaction that unlocks some of revealed deposits based
on the <<bitcoin-sweeping-fee,bitcoin sweeping fee>>, combines them into a
single UTXO with the existing UTXO, and relocks that transactions without a
30-day refund clause to same wallet.  This has two main effects: it
consolidates the UTXO set and it disables the refund.

*Caveat*: We only include deposits in batches that have at least
`sweeping_refund_safety_time` their refund window. This prevents potential
attacks or corner cases where we create a transaction with a valid, unspent
input, but by the time we have signed that transaction, the depositor has
already submitted a refund to the mining pool. Giving ourselves this leeway
stops that from happening.  Once a deposit crosses that
`sweeping_refund_safety_time` threshold, the depositor should wait and then
refund their deposit.

*Caveat*: A wallet only sweeps deposits that were deposited while while the
wallet was either the youngest or second-youngest wallet. The dApp will only
point deposits to the youngest wallet, so any other wallet receiving deposits
is the result of funky custom user behavior. In those cases, the users will
need to wait 30 days for their refund.

This process is called a "sweep", and occurs after `sweep_period` has passed or
if enough deposits have accumulated to exceed `sweep_max_btc`, whichever comes
first. Any deposit below `dust_threshold` is ignored, both for triggering a
sweep as well as being included in a sweep.

*Caveat*: Checking to see if enough deposits have accumulated to exceed
`sweep_max_btc` is complex. Since whether or not we pick a deposit to include
in a sweep is based on their associated fee and the bitcoin fee market
conditions, we have to check the going market rate for a bitcoin fee, and then
do some bin-packing to see which deposits we can allow in. The more deposits,
the low the per-deposit fee is (because they can share costs). Once we have
enough deposits to exceed `sweep_max_btc`, we should check the market
conditions for the BTC fee and then off-chain see which deposits *would be*
swept if we *were* to sweep. If the sum of those deposits exceeds the
`sweep_max_btc` parameter, then we should initiate a sweep.

The sweeping transaction will cost some amount of bitcoin based on what miners
are charging for the bitcoin fee in the current market conditions. The fee is
split in proportion to the number of UTXOs associated to each depositor. Once
the transaction is submitted to the bitcoin mempool, the miners will either
include it in a block within `sweeping_fee_bump_period` or not. If they don't,
then we increment a fee multiplier: `fee_multiplier = fee_multiplier +
sweeping_fee_multiplier_increment` and then calculate the new fee: `fee =
base_fee * fee_multiplier`. We repeat until either the transaction posts or
`sweeping_fee_multiplier_increment` exceeds `sweeping_fee_max_multiplier`.

*Note*: In terms of bin-packing eligibility, we only include deposits whose
associated fee is higher than the highest fee we could iterate to given
`sweeping_fee_max_multiplier` and `base_fee`. We also only include deposits
whose refund date fits within the `sweeping_refund_safety_time` for the worst
case with respect to transaction retries for increasing the fee.

When the transaction clears, and the information has made its way
over the relay maintainer, then another transaction needs to be created to on
the ethereum side to update the account balances. The users unswept balances
are decreased, and their swept balances are increased (after paying their share
of the <<bitcoin-sweeping-fee,bitcoin sweeping fee>>).

This transaction will be expensive gas-wise, and can be submitted by anyone
with the motivation to do so. For more details on transaction incentives,
check out the <<transaction-incentives,dedicated section>>.

*Caveat*: The `sweeping_fee_bump_period` and `sweeping_fee_max_multiplier`
parameters should be constrained such that one sweep should either finish and
either post or fail before the next sweep is scheduled (via `sweep_period`) to
start. This is because sweeps include the main UTXO as one of the inputs, which
is the result of the previous sweep's output.

The main downside to this approach is that it can take, in the worst case, up
to `sweep_period` for a user to be able to mint TBTC. To help
alleviate this, two suggestions:

1) We surface when the next scheduled sweep and the accumulation threshold
data is somewhere in the dApp. This allows users to feel a lot better about
when sweeps are happening, and feel better about when their funds will be
available. There is also something to be said about the marketing around
explaining that we're batching in order to reduce fees across the board for the
end user, which allows for the decentralized product to compete with the
centralized ones.

2) We allow users to request that their TBTC is minted as soon as they have a
swept account balance. This makes it so they don't have to wait, check, and
come back later and mint.

Combining these ideas, a user would deposit some BTC, reveal their eth address
and blinding factor, and then request that TBTC gets minted ASAP. Checking the
dApp, they can see that they should expect TBTC in their provided wallet
address in 3 hours with no further interaction.

<<<<<<< HEAD
==== Fraud Proof

There are only two valid types of transactions for an unswept deposit UTXO:

1) A collection of deposit UTXO's plus the main UTXO for the wallet are the
inputs are unlocked using the `signingGroupPubkey` and locked under a single
UTXO using the same `signingGroupPubkey`. This is a normal non-fraudulent sweep.

2) After the 30-day refund time has passed, a particular UTXO is unlocked using
the `refundPubkey` and then locked with whatever script the refunder wants. This
is a normal refund.

Any transaction that unlocks a UTXO using the `signingGroupPubkey` and then
locks it using any other script other than to a single UTXO to any other public
key than the same `signingGroupPubkey` is fraud.
=======
===== How Frequently To Sweep

Governable Parameters

- `sweep_period`: The amount of time we wait between scheduled sweeps on a wallet.
- `sweep_max_btc`: The amount of summed non-dust unswept bitcoin deposits that
  will trigger an early sweep on a wallet.

We've established in the <<sweeping,sweeping>> section that we should sweep
whenever enough time has passed to exceed the `sweep_period` or whenever enough
btc has been deposited to exceed `sweep_max_btc`. If we sweep early because a
lot of btc was deposited, then we don't "push back" our scheduled
`sweep_period` sweep. Rather, that sweep continues as planned, and if there
are no deposits with <<bitcoin-sweeping-fee,sweeping fee>> high enough to be
included in a sweep (maybe because they all got swept in the `sweep_max_btc`
sweep), then we wait until the next sweep and repeat the process.

*Example*: We have a `sweep_period = 8 hours` and `sweep_max_btc = 10 btc`. At
13:00, a sweep just occured, and the next is scheduled for 21:00. At 15:00, 13
btc gets deposited which triggers a sweep due to `sweep_max_btc`. Rather than
pushing back the next scheduled sweep to 23:00, it remains at 21:00. If by 21:00
there are any deposits with a high enough <<bitcoin-sweeping-fee,sweeping fee>>
to be included in a sweep, we do it. Otherwise, we schedule the next sweep for
05:00 the next day. The process repeats.

Here, we're making the tradeoff between reducing fees (having less frequent
batches) and increasing reliability from a user experience standpoint. This
setup allows us to have two active wallets that are always <<staggering,staggered>> from one
another, so the worst case scenario for the next sweep is always half of
`sweep_period`.

[[staggering]]
===== Active Wallet Sweep Staggering
Governable Parameters

- `sweep_period`: The amount of time we wait between scheduled sweeps on a wallet.

Since the youngest two wallets both sweep deposits based on their
`sweep_period`, we can improve our user experience by intentionally staggering
the start time of these period sweeps to be equally spaced apart from each
other.

Good Example:
- `sweep_period = 8 hours`
- `wallet_1` sweeps at 12:00, 20:00, and 04:00
- `wallet_2` sweeps at 16:00, 00:00, and 08:00

Bad Example:
- `sweep_period = 8 hours`
- `wallet_1` sweeps at 12:00, 20:00, and 04:00
- `wallet_2` sweeps at 13:00, 21:00, and 05:00

In the "Good Example", there are 6 worst case scenarios: a user deposits at
12:01, 20:01, 4:01, 16:01, 00:01, and 08:01. Those deposits would be swept at
16:00, 24:00, 8:00, 20:00, 04:00, and 12:00 respectively, and the amount of
time to wait is 3h59m.

In the "Bad Example", there are 3 worst case scenarios: a user deposits at
13:01, 21:01, and 05:01. Those deposits would be swept at 20:00, 04:00, and
12:00 respectively, and the amount of time to wait is 6h59m.

By intentionally offsetting the sweep schedule, we're able to reduce the worst
case for a deposit significantly!
>>>>>>> b51bce93

=== Redemption

Governable Parameters:

- `wallet_min_btc`: The smallest amount of BTC a wallet can hold before we
  attempt to close the wallet and transfer the funds to a randomly selected
  wallet.

To initiate a redemption, a user with a swept balance > `x` supplies a bitcoin
address. Then, the system calculates the redemption fee `fee`, and releases an
amount of bitcoin `y` such that `x = y + fee` to the supplied bitcoin address.
The remaining `fee` sold by the system to buy back `T` tokens (more about this
process in the <<continuous-fees,fee section>>) to pay to the operators.

In the MVP version of the system, a redemption is capped at the amount of
bitcoin contained in the largest wallet. The wallet doing the redemption is
selected by the redeemer, but the dApp should suggest that this is the oldest
wallet that contains enough bitcoin to fulfil the redemption. If more BTC
needs to be redeemed than there is in the largest wallet, then the user needs
to submit multiple redemptions. After a redemption, if the wallet has under
`wallet_min_btc` remaining, it transfers that BTC to a randomly selected wallet
and closes.

==== Fraud Proof

When a redemption is requested, the redeeming bitcoin public key and amount are
known on the ethereum chain. Any bitcoin transactions with the main wallet
wallet UTXO as the input must have outputs that match those known redemption
requests, otherwise the transaction was fraudulent.

=== Wallet Lifecycle

Governable Parameters:

- `wallet_creation_period`: How frequently we attempt to create new wallets.
- `wallet_min_btc`: The smallest amount of BTC a wallet can hold before we
  attempt to close the wallet and transfer the funds to a randomly selected
  wallet.
- `wallet_max_age`: The oldest we allow a wallet to become before we transfer the funds
  to a randomly selected wallet.

A new wallet is created when enough time has passed as defined in
`wallet_creation_period` *AND* the wallet contains at least `wallet_min_btc`
btc. To create a new wallet, a group of 100 operators is selected from the pool
of available operators using a process called sortition. The probability that a
particular operator is chosen is based on their stake weight, which in turn is
based on the number of `T` tokens they have invested in the staking contract.

Once the operators have been selected from the sortition pool, they generate a
51-of-100 ecdsa signing group to handle the bitcoin key material per the
process described in link:rfc-2.adoc[RFC 2: tBTCv2 Group Selection and Key
Generation]. The group size may end up being smaller depending on retries.

As time passes and operators drop out of the system, a wallet becomes at risk
of being able to meet the 51-of-100 threshold to produce signatures.
Additionally, we want to avoid situations where operators are the custodians of
a wallet for extended periods. To avoid these issues, once a wallet is older
than the `wallet_max_age`, or if it drops below the liveness threshold (say, below 70 on
a <<heartbeat,heartbeat>>), we motion to transfer the funds to another randomly
selected wallet.

Once a wallet no longer has funds and is not the primary wallet for new
deposits, it can be closed and operators are no longer required to maintain
it.

[[heartbeat]]
=== Heartbeats

Governable Parameters:

- `failed_heartbeat_reward_removal_period`: The amount of time an operator is
  removed from reward eligibility after failing a heartbeat.
- `heartbeat`: The number of group members required for a heartbeat to successful.
- `heartbeat_block_length`: The number of ethereum blocks until the next heartbeat.
  If set to 40, then the signers sign every 40th block.

To make sure that older wallets are still accessible for redemption, we need to
perform heartbeats. The signing group signs a block when block count mod
`heartbeat_block_length` = 0 and then does _not_ publish the result. If there
are ever less than `heartbeat` operators that participate in the heartbeat, the
ones that did can create and sign a new transaction that lists the _inactive_
operators. Once this transaction is posted to the ethereum chain, we can
iterate through the inactive operators, remove them from reward eligibility
for `failed_heartbeat_reward_removal_period` amount of time, transfer the remaining
BTC from the wallet to another random wallet and close this wallet.

[[transaction-incentives]]
=== Transaction Incentives
stub!

[[bitcoin-sweeping-fee]]
=== Bitcoin Sweeping Fee

Governable Parameters
- `bridge_deposit_percentage_fee`: The percentage fee for depositing bitcoin.
- `bridge_deposit_flat_fee`: The flat fee for depositing bitcoin.

Any time a bitcoin transaction needs to be posted and then mined on the bitcoin
blockchain, the miners need to be paid a fee for their work. This fee
fluctuates with market demand and is decently volatile.

When the depositor posts their address reveal on ethereum, they include a
bitcoin `max_fee` denominated in total BTC that they're willing to pay for
three different fees:

- `bridge_deposit_percentage_fee` (say 0.2% or whatever governance decides)
- `bridge_deposit_flat_fee` (say 0.001 mBTC or whatever governance decides) to
  deter folks from depositing dust
- the mining fee for getting the batch sweeping transaction to post

Next, we hash the most recent ethereum block to generate the seed for a random
number generator to generate a modulus that selects a random unlucky operator
that needs to check the blockstream api for the 25-block target fee:
https://blockstream.info/api/fee-estimates and then post that information to
the ethereum chain. The 25-block target fee from blockstream is per vByte, so
we need to know how many vBytes will be in the transaction, which will depend
on how many inputs will be in the transaction, which will depend on how many
deposits we will sweep, which will depend on how many deposits find the target
fee palatable.

In order to include a deposit in the transaction, we will end up needing to do
some bin-packing. The more deposits we're able to include in a transaction the
lower the per-depositor mining fee is (because we get batched cost savings).
Thus, the more eligible depositors there are, the more eligible depositors
there are (hence the bin-packing). For a more in-depth explanation of how
deposits are chosen, check out <<sweeping,sweeping>>

After a particular fee has been chosen and all of the deposits have been selected,
that deposit might not mine within the timeout period. If this happens, the
unlucky operator should submit a transaction on-chain to multiply the fee by a
fixed amount (like 1.1x, 1.2x, etc up to some cap like 1.4x). With this in mind,
we should only include deposits in the initial transaction whose `max_fee` is set
high enough to withstand a fee increase up to whatever the maximum multiplier is.

== Governable Parameters
Alphabetized list of Governable Parameters with additional notes.

- `bridge_deposit_flat_fee`: The flat fee for depositing bitcoin.
- `bridge_deposit_percentage_fee`: The percentage fee for depositing bitcoin.
- `dkg`: The minimum number of members we're allowed to drop down to during the
  DKG group formation re-try period.
- `dust_threshold`: The minimum bitcoin deposit amount for the transaction to
  be considered for a sweep.
- `failed_heartbeat_reward_removal_period`: The amount of time an operator is
  removed from reward eligibility after failing a heartbeat.
- `heartbeat`: The number of group members required for a
  <<heartbeat,heartbeat>> to be successful.
- `heartbeat_block_length`: The number of ethereum blocks until the next heartbeat.
  If set to 40, then the signers sign every 40th block.
- `sweep_max_btc`: The amount of summed non-dust unswept bitcoin deposits that
  will trigger an early sweep on a wallet.
- `sweep_period`: The amount of time we wait between scheduled sweeps on a wallet.
- `sweeping_fee_bump_period`: The amount of time we wait to see if a sweeping
  tranaction is mined before increasing the fee.
- `sweeping_fee_max_multiplier`: The highest we will try to increment the fee
  multiplier to before giving up and picking a new base fee and different
  deposits to sweep.
- `sweeping_fee_multiplier_increment`: The amount we add to the sweeping fee
  multiplier each time a sweeping transaction is not mined within the
  `sweeping_fee_bump_period`. For example, if this param is set to 0.2 and we
  are currently at 1.6x, then the next time we would try 1.8x.
- `sweeping_refund_safety_time`: The amount of time prior to when a UTXO
  becomes eligible for a refund where we will not include it in a sweeping
  transaction.
- `wallet_creation_period`: How frequently we attempt to create new wallets.
- `wallet_max_age`: The oldest we allow a wallet to become before we transfer the funds
  to a randomly selected wallet.
- `wallet_min_btc`: The smallest amount of btc a wallet can hold before we
  attempt to close the wallet and transfer the funds to a randomly selected
  wallet.<|MERGE_RESOLUTION|>--- conflicted
+++ resolved
@@ -316,23 +316,6 @@
 dApp, they can see that they should expect TBTC in their provided wallet
 address in 3 hours with no further interaction.
 
-<<<<<<< HEAD
-==== Fraud Proof
-
-There are only two valid types of transactions for an unswept deposit UTXO:
-
-1) A collection of deposit UTXO's plus the main UTXO for the wallet are the
-inputs are unlocked using the `signingGroupPubkey` and locked under a single
-UTXO using the same `signingGroupPubkey`. This is a normal non-fraudulent sweep.
-
-2) After the 30-day refund time has passed, a particular UTXO is unlocked using
-the `refundPubkey` and then locked with whatever script the refunder wants. This
-is a normal refund.
-
-Any transaction that unlocks a UTXO using the `signingGroupPubkey` and then
-locks it using any other script other than to a single UTXO to any other public
-key than the same `signingGroupPubkey` is fraud.
-=======
 ===== How Frequently To Sweep
 
 Governable Parameters
@@ -396,7 +379,22 @@
 
 By intentionally offsetting the sweep schedule, we're able to reduce the worst
 case for a deposit significantly!
->>>>>>> b51bce93
+
+==== Fraud Proof
+
+There are only two valid types of transactions for an unswept deposit UTXO:
+
+1) A collection of deposit UTXO's plus the main UTXO for the wallet are the
+inputs are unlocked using the `signingGroupPubkey` and locked under a single
+UTXO using the same `signingGroupPubkey`. This is a normal non-fraudulent sweep.
+
+2) After the 30-day refund time has passed, a particular UTXO is unlocked using
+the `refundPubkey` and then locked with whatever script the refunder wants. This
+is a normal refund.
+
+Any transaction that unlocks a UTXO using the `signingGroupPubkey` and then
+locks it using any other script other than to a single UTXO to any other public
+key than the same `signingGroupPubkey` is fraud.
 
 === Redemption
 
