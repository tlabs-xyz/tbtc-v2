--- conflicted
+++ resolved
@@ -362,23 +362,18 @@
         onlyAuthorizedReserve
         nonReentrant
     {
-<<<<<<< HEAD
+        // Validate mint amount bounds
+        if (amount < MIN_MINT_AMOUNT) {
+            revert AmountTooSmall(amount, MIN_MINT_AMOUNT);
+        }
+        if (amount > MAX_SINGLE_MINT) {
+            revert AmountTooLarge(amount, MAX_SINGLE_MINT);
+        }
+
         // Check backing invariant - CRITICAL for security
         if (backing[msg.sender] < minted[msg.sender] + amount) {
             revert InsufficientBacking(backing[msg.sender], minted[msg.sender] + amount);
         }
-=======
-        // Validate mint amount bounds
-        if (amount < MIN_MINT_AMOUNT) {
-            revert AmountTooSmall(amount, MIN_MINT_AMOUNT);
-        }
-        if (amount > MAX_SINGLE_MINT) {
-            revert AmountTooLarge(amount, MAX_SINGLE_MINT);
-        }
-
-        // Update accounting to enforce caps and track minted amount
-        _creditMintedInternal(msg.sender, amount);
->>>>>>> 7b4e2be8
 
         // Pure token minting via Bank
         IBank(bank).mint(recipient, amount);
@@ -408,10 +403,6 @@
         onlyAuthorizedReserve
         nonReentrant
     {
-<<<<<<< HEAD
-=======
-
->>>>>>> 7b4e2be8
         // Pure token burning via Bank - burn from the caller (reserve)
         IBank(bank).burnFrom(msg.sender, amount);
 
@@ -426,23 +417,8 @@
         onlyAuthorizedReserve
         nonReentrant
     {
-<<<<<<< HEAD
-        // Check caps
-        if (minted[msg.sender] + amount > reserveInfo[msg.sender].mintingCap) {
-            revert ExceedsReserveCap(minted[msg.sender] + amount, reserveInfo[msg.sender].mintingCap);
-        }
-
-        if (globalMintingCap > 0 && totalMintedAmount + amount > globalMintingCap) {
-            revert ExceedsGlobalCap(totalMintedAmount + amount, globalMintingCap);
-        }
-
-        // Pure accounting increment
-        minted[msg.sender] += amount;
-        totalMintedAmount += amount;
-=======
         // Use internal function to handle all checks including backing
         _creditMintedInternal(msg.sender, amount);
->>>>>>> 7b4e2be8
 
         emit AccountingCredit(msg.sender, amount);
     }
@@ -467,8 +443,6 @@
         emit AccountingDebit(msg.sender, amount);
     }
 
-<<<<<<< HEAD
-=======
     /// @notice Atomic mint operation (tokens + accounting) - safer than separated operations
     /// @dev Combines token minting and accounting in single transaction
     /// @param recipient Address to receive minted tokens
@@ -511,8 +485,6 @@
 
         return true;
     }
-
->>>>>>> 7b4e2be8
     // ========== INTERNAL HELPERS FOR SEPARATED OPERATIONS ==========
 
     function _mintTokensInternal(address recipient, uint256 amount) internal {
@@ -526,14 +498,11 @@
     }
 
     function _creditMintedInternal(address reserve, uint256 amount) internal {
-<<<<<<< HEAD
-=======
         // Check backing sufficiency
         if (backing[reserve] < minted[reserve] + amount) {
             revert InsufficientBacking(backing[reserve], minted[reserve] + amount);
         }
 
->>>>>>> 7b4e2be8
         // Check caps
         if (minted[reserve] + amount > reserveInfo[reserve].mintingCap) {
             revert ExceedsReserveCap(minted[reserve] + amount, reserveInfo[reserve].mintingCap);
@@ -603,9 +572,6 @@
         require(tbtcAmount % SATOSHI_MULTIPLIER == 0, "Bad precision");
 
         // Convert tBTC to satoshis internally
-<<<<<<< HEAD
-        satoshis = tbtcAmount / SATOSHI_MULTIPLIER;
-=======
         satoshis = _tbtcToSatoshis(tbtcAmount);
 
         // Validate minimum and maximum amounts
@@ -620,7 +586,6 @@
         if (backing[msg.sender] < minted[msg.sender] + satoshis) {
             revert InsufficientBacking(backing[msg.sender], minted[msg.sender] + satoshis);
         }
->>>>>>> 7b4e2be8
 
         // Use separated operations for backward compatibility - internal calls
         _mintTokensInternal(recipient, satoshis);      // Pure token operation
