--- conflicted
+++ resolved
@@ -142,11 +142,8 @@
     error InsufficientMinted(uint256 available, uint256 requested);
     error ReserveNotFound(address reserve);
     error CannotDeauthorizeWithOutstandingBalance(address reserve, uint256 outstandingAmount);
-<<<<<<< HEAD
     error UnsafeOperationSequence(string operation);
-=======
     error NotOwnerOrCouncil(address caller);
->>>>>>> de8dfe8c
 
     // ========== MODIFIERS ==========
     modifier onlyAuthorizedReserve() {
@@ -214,7 +211,6 @@
 
     // ========== RESERVE MANAGEMENT ==========
     
-<<<<<<< HEAD
     /// @notice Authorize a new reserve with default type (backward compatibility)
     /// @param reserve The reserve address
     /// @param mintingCap The maximum amount this reserve can mint
@@ -244,15 +240,6 @@
         uint256 mintingCap,
         ReserveType rType
     ) internal {
-=======
-    /// @notice Authorize a reserve for minting operations (QC_PERMISSIONED type)
-    /// @param reserve The address of the reserve to authorize
-    /// @param mintingCap The maximum amount this reserve can mint
-    function authorizeReserve(address reserve, uint256 mintingCap)
-        external
-        onlyOwner
-    {
->>>>>>> de8dfe8c
         if (reserve == address(0)) revert ZeroAddress("reserve");
         if (authorized[reserve]) revert AlreadyAuthorized(reserve);
         if (mintingCap == 0) revert AmountTooSmall(mintingCap, 1);
@@ -608,21 +595,7 @@
         address[] calldata recipients,
         uint256[] calldata amounts
     ) external onlyAuthorizedReserve nonReentrant returns (bool) {
-<<<<<<< HEAD
         uint256 totalAmount = _validateBatchMint(recipients, amounts);
-=======
-        if (recipients.length != amounts.length) revert ArrayLengthMismatch(recipients.length, amounts.length);
-        if (recipients.length > MAX_BATCH_SIZE) revert BatchSizeExceeded(recipients.length, MAX_BATCH_SIZE);
-
-        uint256 totalAmount = 0;
-        uint256 len = recipients.length; // cache once
-        for (uint256 i = 0; i < len; ) {
-            if (amounts[i] < MIN_MINT_AMOUNT) revert AmountTooSmall(amounts[i], MIN_MINT_AMOUNT);
-            if (amounts[i] > MAX_SINGLE_MINT) revert AmountTooLarge(amounts[i], MAX_SINGLE_MINT);
-            totalAmount += amounts[i];
-            unchecked { ++i; }
-        }
->>>>>>> de8dfe8c
         
         // Check backing invariant for total
         if (backing[msg.sender] < minted[msg.sender] + totalAmount) {
@@ -673,14 +646,10 @@
         uint256 currentMinted = minted[msg.sender];
         backing[msg.sender] = amount;
 
-<<<<<<< HEAD
-=======
         // Observe and report violations without preventing them
         if (amount < currentMinted) {
             emit BackingViolationDetected(msg.sender, amount, currentMinted, currentMinted - amount);
         }
-
->>>>>>> de8dfe8c
         emit BackingUpdated(msg.sender, amount);
     }
 
