--- conflicted
+++ resolved
@@ -109,7 +109,6 @@
         uint32 sweptAt;
     }
 
-<<<<<<< HEAD
     // TODO: Documentation.
     struct RedemptionRequest {
         address redeemer;
@@ -127,12 +126,8 @@
         RedemptionRequest request;
     }
 
-    /// @notice Confirmations on the Bitcoin chain required to successfully
-    ///         evaluate an SPV proof.
-=======
     /// @notice The number of confirmations on the Bitcoin chain required to
     ///         successfully evaluate an SPV proof.
->>>>>>> 828f7c20
     uint256 public immutable txProofDifficultyFactor;
 
     // TODO: Revisit whether it should be updatable or not.
@@ -502,23 +497,13 @@
 
     /// @notice Validates the SPV proof of the Bitcoin transaction.
     ///         Reverts in case the validation or proof verification fail.
-<<<<<<< HEAD
-    /// @param txInfo Bitcoin transaction data.
-    /// @param proof Bitcoin proof data.
+    /// @param txInfo Bitcoin transaction data
+    /// @param proof Bitcoin proof data
     /// @return txHash Proven 32-byte transaction hash.
     function validateTxProof(
         BitcoinTx.Info calldata txInfo,
         BitcoinTx.Proof calldata proof
     ) internal view returns (bytes32 txHash) {
-=======
-    /// @param sweepTx Bitcoin sweep transaction data
-    /// @param sweepProof Bitcoin sweep proof data
-    /// @return sweepTxHash Proven 32-byte sweep transaction hash.
-    function validateSweepTxProof(
-        BitcoinTx.Info calldata sweepTx,
-        BitcoinTx.Proof calldata sweepProof
-    ) internal view returns (bytes32 sweepTxHash) {
->>>>>>> 828f7c20
         require(
             txInfo.inputVector.validateVin(),
             "Invalid input vector provided"
