--- conflicted
+++ resolved
@@ -158,18 +158,17 @@
 
     event VaultStatusUpdated(address indexed vault, bool isTrusted);
 
-<<<<<<< HEAD
+    event DepositParametersUpdated(
+        uint64 depositDustThreshold,
+        uint64 depositTreasuryFeeDivisor,
+        uint64 depositTxMaxFee
+    );
+
     event RedemptionParametersUpdated(
         uint64 redemptionDustThreshold,
         uint64 redemptionTreasuryFeeDivisor,
         uint64 redemptionTxMaxFee,
         uint256 redemptionTimeout
-=======
-    event DepositParametersUpdated(
-        uint64 depositDustThreshold,
-        uint64 depositTreasuryFeeDivisor,
-        uint64 depositTxMaxFee
->>>>>>> 167a0cf9
     );
 
     event WalletParametersUpdated(
@@ -776,8 +775,39 @@
         emit VaultStatusUpdated(vault, isTrusted);
     }
 
-<<<<<<< HEAD
-    // TODO: updateDepositParameters
+    /// @notice Updates parameters of deposits.
+    /// @param depositDustThreshold New value of the deposit dust threshold in
+    ///        satoshis. It is the minimal amount that can be requested to
+    ////       deposit. Value of this parameter must take into account the value
+    ///        of `depositTreasuryFeeDivisor` and `depositTxMaxFee` parameters
+    ///        in order to make requests that can incur the treasury and
+    ///        transaction fee and still satisfy the depositor
+    /// @param depositTreasuryFeeDivisor New value of the treasury fee divisor.
+    ///        It is the divisor used to compute the treasury fee taken from
+    ///        each deposit and transferred to the treasury upon sweep proof
+    ///        submission. That fee is computed as follows:
+    ///        `treasuryFee = depositedAmount / depositTreasuryFeeDivisor`
+    ///        For example, if the treasury fee needs to be 2% of each deposit,
+    ///        the `depositTreasuryFeeDivisor` should be set to `50`
+    ///        because `1/50 = 0.02 = 2%`
+    /// @param depositTxMaxFee New value of the deposit tx max fee in satoshis.
+    ///        It is the maximum amount of BTC transaction fee that can
+    ///        be incurred by each swept deposit being part of the given sweep
+    ///        transaction. If the maximum BTC transaction fee is exceeded,
+    ///        such transaction is considered a fraud
+    /// @dev Requirements:
+    ///      - Deposit treasury fee divisor must be greater than zero
+    function updateDepositParameters(
+        uint64 depositDustThreshold,
+        uint64 depositTreasuryFeeDivisor,
+        uint64 depositTxMaxFee
+    ) external onlyOwner {
+        self.updateDepositParameters(
+            depositDustThreshold,
+            depositTreasuryFeeDivisor,
+            depositTxMaxFee
+        );
+    }
 
     /// @notice Updates parameters of redemptions.
     /// @param redemptionDustThreshold New value of the redemption dust
@@ -824,43 +854,6 @@
         );
     }
 
-=======
-    /// @notice Updates parameters of deposits.
-    /// @param depositDustThreshold New value of the deposit dust threshold in
-    ///        satoshis. It is the minimal amount that can be requested to
-    ////       deposit. Value of this parameter must take into account the value
-    ///        of `depositTreasuryFeeDivisor` and `depositTxMaxFee` parameters
-    ///        in order to make requests that can incur the treasury and
-    ///        transaction fee and still satisfy the depositor
-    /// @param depositTreasuryFeeDivisor New value of the treasury fee divisor.
-    ///        It is the divisor used to compute the treasury fee taken from
-    ///        each deposit and transferred to the treasury upon sweep proof
-    ///        submission. That fee is computed as follows:
-    ///        `treasuryFee = depositedAmount / depositTreasuryFeeDivisor`
-    ///        For example, if the treasury fee needs to be 2% of each deposit,
-    ///        the `depositTreasuryFeeDivisor` should be set to `50`
-    ///        because `1/50 = 0.02 = 2%`
-    /// @param depositTxMaxFee New value of the deposit tx max fee in satoshis.
-    ///        It is the maximum amount of BTC transaction fee that can
-    ///        be incurred by each swept deposit being part of the given sweep
-    ///        transaction. If the maximum BTC transaction fee is exceeded,
-    ///        such transaction is considered a fraud
-    /// @dev Requirements:
-    ///      - Deposit treasury fee divisor must be greater than zero
-    function updateDepositParameters(
-        uint64 depositDustThreshold,
-        uint64 depositTreasuryFeeDivisor,
-        uint64 depositTxMaxFee
-    ) external onlyOwner {
-        self.updateDepositParameters(
-            depositDustThreshold,
-            depositTreasuryFeeDivisor,
-            depositTxMaxFee
-        );
-    }
-
-    // TODO: updateRedemptionParameters
->>>>>>> 167a0cf9
     // TODO: updateMovingFundsParameters
 
     /// @notice Updates parameters of wallets.
