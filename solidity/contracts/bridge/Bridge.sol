// SPDX-License-Identifier: MIT

// ██████████████     ▐████▌     ██████████████
// ██████████████     ▐████▌     ██████████████
//               ▐████▌    ▐████▌
//               ▐████▌    ▐████▌
// ██████████████     ▐████▌     ██████████████
// ██████████████     ▐████▌     ██████████████
//               ▐████▌    ▐████▌
//               ▐████▌    ▐████▌
//               ▐████▌    ▐████▌
//               ▐████▌    ▐████▌
//               ▐████▌    ▐████▌
//               ▐████▌    ▐████▌

pragma solidity ^0.8.9;

import "@openzeppelin/contracts/access/Ownable.sol";

import {BTCUtils} from "@keep-network/bitcoin-spv-sol/contracts/BTCUtils.sol";
import {BytesLib} from "@keep-network/bitcoin-spv-sol/contracts/BytesLib.sol";
import {IWalletOwner as EcdsaWalletOwner} from "@keep-network/ecdsa/contracts/api/IWalletOwner.sol";

import "./library/Frauds.sol";
import "../bank/Bank.sol";
import "./BitcoinTx.sol";
import "./EcdsaLib.sol";
import "./Wallets.sol";

/// @title Interface for the Bitcoin relay
/// @notice Contains only the methods needed by tBTC v2. The Bitcoin relay
///         provides the difficulty of the previous and current epoch. One
///         difficulty epoch spans 2016 blocks.
interface IRelay {
    /// @notice Returns the difficulty of the current epoch.
    function getCurrentEpochDifficulty() external view returns (uint256);

    /// @notice Returns the difficulty of the previous epoch.
    function getPrevEpochDifficulty() external view returns (uint256);
}

/// @title Bitcoin Bridge
/// @notice Bridge manages BTC deposit and redemption flow and is increasing and
///         decreasing balances in the Bank as a result of BTC deposit and
///         redemption operations performed by depositors and redeemers.
///
///         Depositors send BTC funds to the most recently created off-chain
///         ECDSA wallet of the bridge using pay-to-script-hash (P2SH) or
///         pay-to-witness-script-hash (P2WSH) containing hashed information
///         about the depositor’s Ethereum address. Then, the depositor reveals
///         their Ethereum address along with their deposit blinding factor,
///         refund public key hash and refund locktime to the Bridge on Ethereum
///         chain. The off-chain ECDSA wallet listens for these sorts of
///         messages and when it gets one, it checks the Bitcoin network to make
///         sure the deposit lines up. If it does, the off-chain ECDSA wallet
///         may decide to pick the deposit transaction for sweeping, and when
///         the sweep operation is confirmed on the Bitcoin network, the ECDSA
///         wallet informs the Bridge about the sweep increasing appropriate
///         balances in the Bank.
/// @dev Bridge is an upgradeable component of the Bank.
contract Bridge is Ownable, EcdsaWalletOwner {
    using BTCUtils for bytes;
    using BTCUtils for uint256;
    using BytesLib for bytes;
<<<<<<< HEAD
    using Frauds for Frauds.Data;
=======
    using Wallets for Wallets.Data;
>>>>>>> ba171cce

    /// @notice Represents data which must be revealed by the depositor during
    ///         deposit reveal.
    struct RevealInfo {
        // Index of the funding output belonging to the funding transaction.
        uint32 fundingOutputIndex;
        // Ethereum depositor address.
        address depositor;
        // The blinding factor as 8 bytes. Byte endianness doesn't matter
        // as this factor is not interpreted as uint.
        bytes8 blindingFactor;
        // The compressed Bitcoin public key (33 bytes and 02 or 03 prefix)
        // of the deposit's wallet hashed in the HASH160 Bitcoin opcode style.
        bytes20 walletPubKeyHash;
        // The compressed Bitcoin public key (33 bytes and 02 or 03 prefix)
        // that can be used to make the deposit refund after the refund
        // locktime passes. Hashed in the HASH160 Bitcoin opcode style.
        bytes20 refundPubKeyHash;
        // The refund locktime (4-byte LE). Interpreted according to locktime
        // parsing rules described in:
        // https://developer.bitcoin.org/devguide/transactions.html#locktime-and-sequence-number
        // and used with OP_CHECKLOCKTIMEVERIFY opcode as described in:
        // https://github.com/bitcoin/bips/blob/master/bip-0065.mediawiki
        bytes4 refundLocktime;
        // Address of the Bank vault to which the deposit is routed to.
        // Optional, can be 0x0. The vault must be trusted by the Bridge.
        address vault;
    }

    /// @notice Represents tBTC deposit data.
    struct DepositRequest {
        // Ethereum depositor address.
        address depositor;
        // Deposit amount in satoshi.
        uint64 amount;
        // UNIX timestamp the deposit was revealed at.
        uint32 revealedAt;
        // Address of the Bank vault the deposit is routed to.
        // Optional, can be 0x0.
        address vault;
        // Treasury TBTC fee in satoshi at the moment of deposit reveal.
        uint64 treasuryFee;
        // UNIX timestamp the deposit was swept at. Note this is not the
        // time when the deposit was swept on the Bitcoin chain but actually
        // the time when the sweep proof was delivered to the Ethereum chain.
        uint32 sweptAt;
    }

    /// @notice Represents an outcome of the sweep Bitcoin transaction
    ///         inputs processing.
    struct SweepTxInputsInfo {
        // Sum of all inputs values i.e. all deposits and main UTXO value,
        // if present.
        uint256 inputsTotalValue;
        // Addresses of depositors who performed processed deposits. Ordered in
        // the same order as deposits inputs in the input vector. Size of this
        // array is either equal to the number of inputs (main UTXO doesn't
        // exist) or less by one (main UTXO exists and is pointed by one of
        // the inputs).
        address[] depositors;
        // Amounts of deposits corresponding to processed deposits. Ordered in
        // the same order as deposits inputs in the input vector. Size of this
        // array is either equal to the number of inputs (main UTXO doesn't
        // exist) or less by one (main UTXO exists and is pointed by one of
        // the inputs).
        uint256[] depositedAmounts;
        // Values of the treasury fee corresponding to processed deposits.
        // Ordered in the same order as deposits inputs in the input vector.
        // Size of this array is either equal to the number of inputs (main
        // UTXO doesn't exist) or less by one (main UTXO exists and is pointed
        // by one of the inputs).
        uint256[] treasuryFees;
    }

    /// @notice Represents a redemption request.
    struct RedemptionRequest {
        // ETH address of the redeemer who created the request.
        address redeemer;
        // Requested TBTC amount in satoshi.
        uint64 requestedAmount;
        // Treasury TBTC fee in satoshi at the moment of request creation.
        uint64 treasuryFee;
        // Transaction maximum BTC fee in satoshi at the moment of request
        // creation.
        uint64 txMaxFee;
        // UNIX timestamp the request was created at.
        uint32 requestedAt;
    }

    /// @notice Represents an outcome of the redemption Bitcoin transaction
    ///         outputs processing.
    struct RedemptionTxOutputsInfo {
        // Total TBTC value in satoshi that should be burned by the Bridge.
        // It includes the total amount of all BTC redeemed in the transaction
        // and the fee paid to BTC miners for the redemption transaction.
        uint64 totalBurnableValue;
        // Total TBTC value in satoshi that should be transferred to
        // the treasury. It is a sum of all treasury fees paid by all
        // redeemers included in the redemption transaction.
        uint64 totalTreasuryFee;
        // Index of the change output. The change output becomes
        // the new main wallet's UTXO.
        uint32 changeIndex;
        // Value in satoshi of the change output.
        uint64 changeValue;
    }

    /// @notice The number of confirmations on the Bitcoin chain required to
    ///         successfully evaluate an SPV proof.
    uint256 public immutable txProofDifficultyFactor;

    /// TODO: Revisit whether it should be governable or not.
    /// @notice Address of the Bank this Bridge belongs to.
    Bank public immutable bank;

    /// TODO: Make it governable.
    /// @notice Handle to the Bitcoin relay.
    IRelay public immutable relay;

    /// TODO: Revisit whether it should be governable or not.
    /// @notice Address where the redemptions treasury fees will be sent to.
    ///         Treasury takes part in the operators rewarding process.
    address public immutable treasury;

    /// TODO: Make it governable.
    /// @notice The minimal amount that can be requested for deposit.
    ///         Value of this parameter must take into account the value of
    ///         `depositTreasuryFeeDivisor` and `depositTxMaxFee`
    ///         parameters in order to make requests that can incur the
    ///         treasury and transaction fee and still satisfy the depositor.
    uint64 public depositDustThreshold;

    /// TODO: Make it governable.
    /// @notice Divisor used to compute the treasury fee taken from each
    ///         deposit and transferred to the treasury upon sweep proof
    ///         submission. That fee is computed as follows:
    ///         `treasuryFee = depositedAmount / depositTreasuryFeeDivisor`
    ///         For example, if the treasury fee needs to be 2% of each deposit,
    ///         the `depositTreasuryFeeDivisor` should be set to `50`
    ///         because `1/50 = 0.02 = 2%`.
    uint64 public depositTreasuryFeeDivisor;

    /// TODO: Make it governable.
    /// @notice Maximum amount of BTC transaction fee that can be incurred by
    ///         each swept deposit being part of the given sweep
    ///         transaction. If the maximum BTC transaction fee is exceeded,
    ///         such transaction is considered a fraud.
    uint64 public depositTxMaxFee;

    /// TODO: Make it governable.
    /// @notice The minimal amount that can be requested for redemption.
    ///         Value of this parameter must take into account the value of
    ///         `redemptionTreasuryFeeDivisor` and `redemptionTxMaxFee`
    ///         parameters in order to make requests that can incur the
    ///         treasury and transaction fee and still satisfy the redeemer.
    uint64 public redemptionDustThreshold;

    /// TODO: Make it governable.
    /// @notice Divisor used to compute the treasury fee taken from each
    ///         redemption request and transferred to the treasury upon
    ///         successful request finalization. That fee is computed as follows:
    ///         `treasuryFee = requestedAmount / redemptionTreasuryFeeDivisor`
    ///         For example, if the treasury fee needs to be 2% of each
    ///         redemption request, the `redemptionTreasuryFeeDivisor` should
    ///         be set to `50` because `1/50 = 0.02 = 2%`.
    uint64 public redemptionTreasuryFeeDivisor;

    /// TODO: Make it governable.
    /// @notice Maximum amount of BTC transaction fee that can be incurred by
    ///         each redemption request being part of the given redemption
    ///         transaction. If the maximum BTC transaction fee is exceeded, such
    ///         transaction is considered a fraud.
    uint64 public redemptionTxMaxFee;

    /// TODO: Make it governable.
    /// @notice Time after which the redemption request can be reported as
    ///         timed out. It is counted from the moment when the redemption
    ///         request was created via `requestRedemption` call. Reported
    ///         timed out requests are cancelled and locked TBTC is returned
    ///         to the redeemer in full amount.
    uint256 public redemptionTimeout;

    /// @notice Contains parameters related to frauds and the collection of all
    ///         submitted fraud challenges.
    Frauds.Data internal frauds;

    /// @notice Indicates if the vault with the given address is trusted or not.
    ///         Depositors can route their revealed deposits only to trusted
    ///         vaults and have trusted vaults notified about new deposits as
    ///         soon as these deposits get swept. Vaults not trusted by the
    ///         Bridge can still be used by Bank balance owners on their own
    ///         responsibility - anyone can approve their Bank balance to any
    ///         address.
    mapping(address => bool) public isVaultTrusted;

    /// @notice Collection of all revealed deposits indexed by
    ///         keccak256(fundingTxHash | fundingOutputIndex).
    ///         The fundingTxHash is bytes32 (ordered as in Bitcoin internally)
    ///         and fundingOutputIndex an uint32. This mapping may contain valid
    ///         and invalid deposits and the wallet is responsible for
    ///         validating them before attempting to execute a sweep.
    mapping(uint256 => DepositRequest) public deposits;

<<<<<<< HEAD
    /// @notice Maps the 20-byte wallet public key hash (computed using
    ///         Bitcoin HASH160 over the compressed ECDSA public key) to
    ///         the latest wallet's main UTXO computed as
    ///         keccak256(txHash | txOutputIndex | txOutputValue). The `tx`
    ///         prefix refers to the transaction which created that main UTXO.
    ///         The txHash is bytes32 (ordered as in Bitcoin internally),
    ///         txOutputIndex an uint32, and txOutputValue an uint64 value.
    mapping(bytes20 => bytes32) public mainUtxos;

    //TODO: Remember to update this map when implementing transferring funds
    //      between wallets (insert the main UTXO that was used as the input).
    /// @notice Collection of main UTXOs that are honestly spent indexed by
    ///         keccak256(fundingTxHash | fundingOutputIndex). The fundingTxHash
    ///         is bytes32 (ordered as in Bitcoin internally) and
    ///         fundingOutputIndex an uint32. A main UTXO is considered honestly
    ///         spent if it was used as an input of a transaction that have been
    ///         proven in the Bridge.
    mapping(uint256 => bool) public spentMainUTXOs;

=======
>>>>>>> ba171cce
    /// @notice Collection of all pending redemption requests indexed by
    ///         redemption key built as
    ///         keccak256(walletPubKeyHash | redeemerOutputScript). The
    ///         walletPubKeyHash is the 20-byte wallet's public key hash
    ///         (computed using Bitcoin HASH160 over the compressed ECDSA
    ///         public key) and redeemerOutputScript is a Bitcoin script
    ///         (P2PKH, P2WPKH, P2SH or P2WSH) that will be used to lock
    ///         redeemed BTC as requested by the redeemer. Requests are added
    ///         to this mapping by the `requestRedemption` method (duplicates
    ///         not allowed) and are removed by one of the following methods:
    ///         - `submitRedemptionProof` in case the request was handled
    ///           successfully
    ///         - `notifyRedemptionTimeout` in case the request was reported
    ///           to be timed out
    ///         - `submitRedemptionFraudProof` in case the request was handled
    ///           in an fraudulent way amount-wise.
    mapping(uint256 => RedemptionRequest) public pendingRedemptions;

    /// @notice Collection of all timed out redemptions requests indexed by
    ///         redemption key built as
    ///         keccak256(walletPubKeyHash | redeemerOutputScript). The
    ///         walletPubKeyHash is the 20-byte wallet's public key hash
    ///         (computed using Bitcoin HASH160 over the compressed ECDSA
    ///         public key) and redeemerOutputScript is the Bitcoin script
    ///         (P2PKH, P2WPKH, P2SH or P2WSH) that is involved in the timed
    ///         out request. Timed out requests are stored in this mapping to
    ///         avoid slashing the wallets multiple times for the same timeout.
    ///         Only one method can add to this mapping:
    ///         - `notifyRedemptionTimeout` which puts the redemption key
    ///           to this mapping basing on a timed out request stored
    ///           previously in `pendingRedemptions` mapping.
    ///
    // TODO: Remove that Slither disable once this variable is used.
    // slither-disable-next-line uninitialized-state
    mapping(uint256 => RedemptionRequest) public timedOutRedemptions;

    /// @notice State related with wallets.
    Wallets.Data internal wallets;

    event WalletCreationPeriodUpdated(uint32 newCreationPeriod);

    event WalletBtcBalanceRangeUpdated(
        uint64 newMinBtcBalance,
        uint64 newMaxBtcBalance
    );

    event NewWalletRequested();

    event NewWalletRegistered(
        bytes32 indexed ecdsaWalletID,
        bytes20 indexed walletPubKeyHash
    );

    event VaultStatusUpdated(address indexed vault, bool isTrusted);

    event FraudSlashingAmountUpdated(uint256 newFraudSlashingAmount);

    event FraudNotifierRewardMultiplierUpdated(
        uint256 newFraudNotifierRewardMultiplier
    );

    event FraudChallengeDefeatTimeoutUpdated(
        uint256 newFraudChallengeDefeatTimeout
    );

    event FraudChallengeDepositAmountUpdated(
        uint256 newFraudChallengeDepositAmount
    );

    event DepositRevealed(
        bytes32 fundingTxHash,
        uint32 fundingOutputIndex,
        address depositor,
        uint64 amount,
        bytes8 blindingFactor,
        bytes20 walletPubKeyHash,
        bytes20 refundPubKeyHash,
        bytes4 refundLocktime,
        address vault
    );

    event DepositsSwept(bytes20 walletPubKeyHash, bytes32 sweepTxHash);

    event RedemptionRequested(
        bytes20 walletPubKeyHash,
        bytes redeemerOutputScript,
        address redeemer,
        uint64 requestedAmount,
        uint64 treasuryFee,
        uint64 txMaxFee
    );

    event RedemptionsCompleted(
        bytes20 walletPubKeyHash,
        bytes32 redemptionTxHash
    );

    event FraudChallengeSubmitted(
        bytes20 walletPublicKeyHash,
        bytes32 sighash,
        uint8 v,
        bytes32 r,
        bytes32 s
    );

    event FraudChallengeDefeated(
        bytes20 walletPublicKeyHash,
        bytes32 sighash,
        uint8 v,
        bytes32 r,
        bytes32 s
    );

    event FraudChallengeDefeatTimeout(
        bytes20 walletPublicKeyHash,
        bytes32 sighash,
        uint8 v,
        bytes32 r,
        bytes32 s
    );

    constructor(
        address _bank,
        address _relay,
        address _treasury,
        address _ecdsaWalletRegistry,
        uint256 _txProofDifficultyFactor
    ) {
        require(_bank != address(0), "Bank address cannot be zero");
        bank = Bank(_bank);

        require(_relay != address(0), "Relay address cannot be zero");
        relay = IRelay(_relay);

        require(_treasury != address(0), "Treasury address cannot be zero");
        treasury = _treasury;

        txProofDifficultyFactor = _txProofDifficultyFactor;

        // TODO: Revisit initial values.
        depositDustThreshold = 1000000; // 1000000 satoshi = 0.01 BTC
        depositTxMaxFee = 1000; // 1000 satoshi
        depositTreasuryFeeDivisor = 2000; // 1/2000 == 5bps == 0.05% == 0.0005
        redemptionDustThreshold = 1000000; // 1000000 satoshi = 0.01 BTC
        redemptionTreasuryFeeDivisor = 2000; // 1/2000 == 5bps == 0.05% == 0.0005
        redemptionTxMaxFee = 1000; // 1000 satoshi
        redemptionTimeout = 172800; // 48 hours
<<<<<<< HEAD
        frauds.setSlashingAmount(1e8);
        frauds.setNotifierRewardMultiplier(20); // 20%
        frauds.setChallengeDefeatTimeout(7 days);
        frauds.setChallengeDepositAmount(2 ether);
=======

        // TODO: Revisit initial values.
        wallets.init(_ecdsaWalletRegistry);
        wallets.setCreationPeriod(1 weeks);
        wallets.setBtcBalanceRange(1 * 1e8, 10 * 1e8); // [1 BTC, 10 BTC]
>>>>>>> ba171cce
    }

    /// @notice Updates parameters used by the `Wallets` library.
    /// @param creationPeriod New value of the wallet creation period
    /// @param minBtcBalance New value of the minimum BTC balance
    /// @param maxBtcBalance New value of the maximum BTC balance
    /// @dev Requirements:
    ///      - Caller must be the contract owner.
    ///      - Minimum BTC balance must be greater than zero
    ///      - Maximum BTC balance must be greater than minimum BTC balance
    function updateWalletsParameters(
        uint32 creationPeriod,
        uint64 minBtcBalance,
        uint64 maxBtcBalance
    ) external onlyOwner {
        wallets.setCreationPeriod(creationPeriod);
        wallets.setBtcBalanceRange(minBtcBalance, maxBtcBalance);
    }

    /// @return creationPeriod Value of the wallet creation period
    /// @return minBtcBalance Value of the minimum BTC balance
    /// @return maxBtcBalance Value of the maximum BTC balance
    function getWalletsParameters()
        external
        view
        returns (
            uint32 creationPeriod,
            uint64 minBtcBalance,
            uint64 maxBtcBalance
        )
    {
        creationPeriod = wallets.creationPeriod;
        minBtcBalance = wallets.minBtcBalance;
        maxBtcBalance = wallets.maxBtcBalance;

        return (creationPeriod, minBtcBalance, maxBtcBalance);
    }

    /// @notice Allows the Governance to mark the given vault address as trusted
    ///         or no longer trusted. Vaults are not trusted by default.
    ///         Trusted vault must meet the following criteria:
    ///         - `IVault.receiveBalanceIncrease` must have a known, low gas
    ///           cost.
    ///         - `IVault.receiveBalanceIncrease` must never revert.
    /// @dev Without restricting reveal only to trusted vaults, malicious
    ///      vaults not meeting the criteria would be able to nuke sweep proof
    ///      transactions executed by ECDSA wallet with  deposits routed to
    ///      them.
    /// @param vault The address of the vault
    /// @param isTrusted flag indicating whether the vault is trusted or not
    /// @dev Can only be called by the Governance.
    function setVaultStatus(address vault, bool isTrusted) external onlyOwner {
        isVaultTrusted[vault] = isTrusted;
        emit VaultStatusUpdated(vault, isTrusted);
    }

    /// @notice Requests creation of a new wallet. This function just
    ///         forms a request and the creation process is performed
    ///         asynchronously. Once a wallet is created, the ECDSA Wallet
    ///         Registry will notify this contract by calling the
    ///         `__ecdsaWalletCreatedCallback` function.
    /// @param activeWalletMainUtxo Data of the active wallet's main UTXO, as
    ///        currently known on the Ethereum chain.
    /// @dev Requirements:
    ///      - `activeWalletMainUtxo` components must point to the recent main
    ///        UTXO of the given active wallet, as currently known on the
    ///        Ethereum chain. If there is no active wallet at the moment, or
    ///        the active wallet has no main UTXO, this parameter can be
    ///        empty as it is ignored.
    ///      - Wallet creation must not be in progress
    ///      - If the active wallet is set, one of the following
    ///        conditions must be true:
    ///        - The active wallet BTC balance is above the minimum threshold
    ///          and the active wallet is old enough, i.e. the creation period
    ///          was elapsed since its creation time
    ///        - The active wallet BTC balance is above the maximum threshold
    function requestNewWallet(BitcoinTx.UTXO calldata activeWalletMainUtxo)
        external
    {
        wallets.requestNewWallet(activeWalletMainUtxo);
    }

    /// @notice A callback function that is called by the ECDSA Wallet Registry
    ///         once a new ECDSA wallet is created.
    /// @param ecdsaWalletID Wallet's unique identifier.
    /// @param publicKeyX Wallet's public key's X coordinate.
    /// @param publicKeyY Wallet's public key's Y coordinate.
    /// @dev Requirements:
    ///      - The only caller authorized to call this function is `registry`
    ///      - Given wallet data must not belong to an already registered wallet
    function __ecdsaWalletCreatedCallback(
        bytes32 ecdsaWalletID,
        bytes32 publicKeyX,
        bytes32 publicKeyY
    ) external override {
        wallets.registerNewWallet(ecdsaWalletID, publicKeyX, publicKeyY);
    }

    /// @notice Gets details about a registered wallet.
    /// @param walletPubKeyHash The 20-byte wallet public key hash (computed
    ///        using Bitcoin HASH160 over the compressed ECDSA public key)
    /// @return Wallet details.
    function getWallet(bytes20 walletPubKeyHash)
        external
        view
        returns (Wallets.Wallet memory)
    {
        return wallets.registeredWallets[walletPubKeyHash];
    }

    /// @notice Gets the public key hash of the active wallet.
    /// @return The 20-byte public key hash (computed using Bitcoin HASH160
    ///         over the compressed ECDSA public key) of the active wallet.
    ///         Returns bytes20(0) if there is no active wallet at the moment.
    function getActiveWalletPubKeyHash() external view returns (bytes20) {
        return wallets.activeWalletPubKeyHash;
    }

    /// @notice Determines the current Bitcoin SPV proof difficulty context.
    /// @return proofDifficulty Bitcoin proof difficulty context.
    function proofDifficultyContext()
        internal
        view
        returns (BitcoinTx.ProofDifficulty memory proofDifficulty)
    {
        proofDifficulty.currentEpochDifficulty = relay
            .getCurrentEpochDifficulty();
        proofDifficulty.previousEpochDifficulty = relay
            .getPrevEpochDifficulty();
        proofDifficulty.difficultyFactor = txProofDifficultyFactor;

        return proofDifficulty;
    }

    /// @notice Used by the depositor to reveal information about their P2(W)SH
    ///         Bitcoin deposit to the Bridge on Ethereum chain. The off-chain
    ///         wallet listens for revealed deposit events and may decide to
    ///         include the revealed deposit in the next executed sweep.
    ///         Information about the Bitcoin deposit can be revealed before or
    ///         after the Bitcoin transaction with P2(W)SH deposit is mined on
    ///         the Bitcoin chain. Worth noting, the gas cost of this function
    ///         scales with the number of P2(W)SH transaction inputs and
    ///         outputs. The deposit may be routed to one of the trusted vaults.
    ///         When a deposit is routed to a vault, vault gets notified when
    ///         the deposit gets swept and it may execute the appropriate action.
    /// @param fundingTx Bitcoin funding transaction data, see `BitcoinTx.Info`
    /// @param reveal Deposit reveal data, see `RevealInfo struct
    /// @dev Requirements:
    ///      - `reveal.vault` must be 0x0 or point to a trusted vault
    ///      - `reveal.fundingOutputIndex` must point to the actual P2(W)SH
    ///        output of the BTC deposit transaction
    ///      - `reveal.depositor` must be the Ethereum address used in the
    ///        P2(W)SH BTC deposit transaction,
    ///      - `reveal.blindingFactor` must be the blinding factor used in the
    ///        P2(W)SH BTC deposit transaction,
    ///      - `reveal.walletPubKeyHash` must be the wallet pub key hash used in
    ///        the P2(W)SH BTC deposit transaction,
    ///      - `reveal.refundPubKeyHash` must be the refund pub key hash used in
    ///        the P2(W)SH BTC deposit transaction,
    ///      - `reveal.refundLocktime` must be the refund locktime used in the
    ///        P2(W)SH BTC deposit transaction,
    ///      - BTC deposit for the given `fundingTxHash`, `fundingOutputIndex`
    ///        can be revealed only one time.
    ///
    ///      If any of these requirements is not met, the wallet _must_ refuse
    ///      to sweep the deposit and the depositor has to wait until the
    ///      deposit script unlocks to receive their BTC back.
    function revealDeposit(
        BitcoinTx.Info calldata fundingTx,
        RevealInfo calldata reveal
    ) external {
        require(
            reveal.vault == address(0) || isVaultTrusted[reveal.vault],
            "Vault is not trusted"
        );

        // TODO: Validate if `walletPubKeyHash` is a known and live wallet.
        // TODO: Should we enforce a specific locktime at contract level?

        bytes memory expectedScript = abi.encodePacked(
            hex"14", // Byte length of depositor Ethereum address.
            reveal.depositor,
            hex"75", // OP_DROP
            hex"08", // Byte length of blinding factor value.
            reveal.blindingFactor,
            hex"75", // OP_DROP
            hex"76", // OP_DUP
            hex"a9", // OP_HASH160
            hex"14", // Byte length of a compressed Bitcoin public key hash.
            reveal.walletPubKeyHash,
            hex"87", // OP_EQUAL
            hex"63", // OP_IF
            hex"ac", // OP_CHECKSIG
            hex"67", // OP_ELSE
            hex"76", // OP_DUP
            hex"a9", // OP_HASH160
            hex"14", // Byte length of a compressed Bitcoin public key hash.
            reveal.refundPubKeyHash,
            hex"88", // OP_EQUALVERIFY
            hex"04", // Byte length of refund locktime value.
            reveal.refundLocktime,
            hex"b1", // OP_CHECKLOCKTIMEVERIFY
            hex"75", // OP_DROP
            hex"ac", // OP_CHECKSIG
            hex"68" // OP_ENDIF
        );

        bytes memory fundingOutput = fundingTx
            .outputVector
            .extractOutputAtIndex(reveal.fundingOutputIndex);
        bytes memory fundingOutputHash = fundingOutput.extractHash();

        if (fundingOutputHash.length == 20) {
            // A 20-byte output hash is used by P2SH. That hash is constructed
            // by applying OP_HASH160 on the locking script. A 20-byte output
            // hash is used as well by P2PKH and P2WPKH (OP_HASH160 on the
            // public key). However, since we compare the actual output hash
            // with an expected locking script hash, this check will succeed only
            // for P2SH transaction type with expected script hash value. For
            // P2PKH and P2WPKH, it will fail on the output hash comparison with
            // the expected locking script hash.
            require(
                fundingOutputHash.slice20(0) == expectedScript.hash160View(),
                "Wrong 20-byte script hash"
            );
        } else if (fundingOutputHash.length == 32) {
            // A 32-byte output hash is used by P2WSH. That hash is constructed
            // by applying OP_SHA256 on the locking script.
            require(
                fundingOutputHash.toBytes32() == sha256(expectedScript),
                "Wrong 32-byte script hash"
            );
        } else {
            revert("Wrong script hash length");
        }

        // Resulting TX hash is in native Bitcoin little-endian format.
        bytes32 fundingTxHash = abi
            .encodePacked(
                fundingTx.version,
                fundingTx.inputVector,
                fundingTx.outputVector,
                fundingTx.locktime
            )
            .hash256View();

        DepositRequest storage deposit = deposits[
            uint256(
                keccak256(
                    abi.encodePacked(fundingTxHash, reveal.fundingOutputIndex)
                )
            )
        ];
        require(deposit.revealedAt == 0, "Deposit already revealed");

        uint64 fundingOutputAmount = fundingOutput.extractValue();

        require(
            fundingOutputAmount >= depositDustThreshold,
            "Deposit amount too small"
        );

        deposit.amount = fundingOutputAmount;
        deposit.depositor = reveal.depositor;
        /* solhint-disable-next-line not-rely-on-time */
        deposit.revealedAt = uint32(block.timestamp);
        deposit.vault = reveal.vault;
        deposit.treasuryFee = depositTreasuryFeeDivisor > 0
            ? fundingOutputAmount / depositTreasuryFeeDivisor
            : 0;

        emit DepositRevealed(
            fundingTxHash,
            reveal.fundingOutputIndex,
            reveal.depositor,
            fundingOutputAmount,
            reveal.blindingFactor,
            reveal.walletPubKeyHash,
            reveal.refundPubKeyHash,
            reveal.refundLocktime,
            reveal.vault
        );
    }

    /// @notice Used by the wallet to prove the BTC deposit sweep transaction
    ///         and to update Bank balances accordingly. Sweep is only accepted
    ///         if it satisfies SPV proof.
    ///
    ///         The function is performing Bank balance updates by first
    ///         computing the Bitcoin fee for the sweep transaction. The fee is
    ///         divided evenly between all swept deposits. Each depositor
    ///         receives a balance in the bank equal to the amount inferred
    ///         during the reveal transaction, minus their fee share.
    ///
    ///         It is possible to prove the given sweep only one time.
    /// @param sweepTx Bitcoin sweep transaction data
    /// @param sweepProof Bitcoin sweep proof data
    /// @param mainUtxo Data of the wallet's main UTXO, as currently known on
    ///        the Ethereum chain. If no main UTXO exists for the given wallet,
    ///        this parameter is ignored
    /// @dev Requirements:
    ///      - `sweepTx` components must match the expected structure. See
    ///        `BitcoinTx.Info` docs for reference. Their values must exactly
    ///        correspond to appropriate Bitcoin transaction fields to produce
    ///        a provable transaction hash.
    ///      - The `sweepTx` should represent a Bitcoin transaction with 1..n
    ///        inputs. If the wallet has no main UTXO, all n inputs should
    ///        correspond to P2(W)SH revealed deposits UTXOs. If the wallet has
    ///        an existing main UTXO, one of the n inputs must point to that
    ///        main UTXO and remaining n-1 inputs should correspond to P2(W)SH
    ///        revealed deposits UTXOs. That transaction must have only
    ///        one P2(W)PKH output locking funds on the 20-byte wallet public
    ///        key hash.
    ///      - `sweepProof` components must match the expected structure. See
    ///        `BitcoinTx.Proof` docs for reference. The `bitcoinHeaders`
    ///        field must contain a valid number of block headers, not less
    ///        than the `txProofDifficultyFactor` contract constant.
    ///      - `mainUtxo` components must point to the recent main UTXO
    ///        of the given wallet, as currently known on the Ethereum chain.
    ///        If there is no main UTXO, this parameter is ignored.
    function submitSweepProof(
        BitcoinTx.Info calldata sweepTx,
        BitcoinTx.Proof calldata sweepProof,
        BitcoinTx.UTXO calldata mainUtxo
    ) external {
        // TODO: Fail early if the function call gets frontrunned. See discussion:
        //       https://github.com/keep-network/tbtc-v2/pull/106#discussion_r801745204

        // The actual transaction proof is performed here. After that point, we
        // can assume the transaction happened on Bitcoin chain and has
        // a sufficient number of confirmations as determined by
        // `txProofDifficultyFactor` constant.
        bytes32 sweepTxHash = BitcoinTx.validateProof(
            sweepTx,
            sweepProof,
            proofDifficultyContext()
        );

        // Process sweep transaction output and extract its target wallet
        // public key hash and value.
        (
            bytes20 walletPubKeyHash,
            uint64 sweepTxOutputValue
        ) = processSweepTxOutput(sweepTx.outputVector);

        Wallets.Wallet storage wallet = wallets.registeredWallets[
            walletPubKeyHash
        ];

        // TODO: Validate if `walletPubKeyHash` is a known and live wallet.

        // Check if the main UTXO for given wallet exists. If so, validate
        // passed main UTXO data against the stored hash and use them for
        // further processing. If no main UTXO exists, use empty data.
        BitcoinTx.UTXO memory resolvedMainUtxo = BitcoinTx.UTXO(
            bytes32(0),
            0,
            0
        );
        bytes32 mainUtxoHash = wallet.mainUtxoHash;
        if (mainUtxoHash != bytes32(0)) {
            require(
                keccak256(
                    abi.encodePacked(
                        mainUtxo.txHash,
                        mainUtxo.txOutputIndex,
                        mainUtxo.txOutputValue
                    )
                ) == mainUtxoHash,
                "Invalid main UTXO data"
            );
            resolvedMainUtxo = mainUtxo;
        }

        // Process sweep transaction inputs and extract all information needed
        // to perform deposit bookkeeping.
        SweepTxInputsInfo memory inputsInfo = processSweepTxInputs(
            sweepTx.inputVector,
            resolvedMainUtxo
        );

        // Helper variable that will hold the sum of treasury fees paid by
        // all deposits.
        uint256 totalTreasuryFee = 0;

        // Determine the transaction fee that should be incurred by each deposit
        // and the indivisible remainder that should be additionally incurred
        // by the last deposit.
        (
            uint256 depositTxFee,
            uint256 depositTxFeeRemainder
        ) = sweepTxFeeDistribution(
                inputsInfo.inputsTotalValue,
                sweepTxOutputValue,
                inputsInfo.depositedAmounts.length
            );

        // Make sure the highest value of the deposit transaction fee does not
        // exceed the maximum value limited by the governable parameter.
        require(
            depositTxFee + depositTxFeeRemainder <= depositTxMaxFee,
            "Transaction fee is too high"
        );

        // Reduce each deposit amount by treasury fee and transaction fee.
        for (uint256 i = 0; i < inputsInfo.depositedAmounts.length; i++) {
            // The last deposit should incur the deposit transaction fee
            // remainder.
            uint256 depositTxFeeIncurred = i ==
                inputsInfo.depositedAmounts.length - 1
                ? depositTxFee + depositTxFeeRemainder
                : depositTxFee;

            // There is no need to check whether
            // `inputsInfo.depositedAmounts[i] - inputsInfo.treasuryFees[i] - txFee > 0`
            // since the `depositDustThreshold` should force that condition
            // to be always true.
            inputsInfo.depositedAmounts[i] =
                inputsInfo.depositedAmounts[i] -
                inputsInfo.treasuryFees[i] -
                depositTxFeeIncurred;
            totalTreasuryFee += inputsInfo.treasuryFees[i];
        }

        // Record this sweep data and assign them to the wallet public key hash
        // as new main UTXO. Transaction output index is always 0 as sweep
        // transaction always contains only one output.
        wallet.mainUtxoHash = keccak256(
            abi.encodePacked(sweepTxHash, uint32(0), sweepTxOutputValue)
        );

        emit DepositsSwept(walletPubKeyHash, sweepTxHash);

        // Update depositors balances in the Bank.
        bank.increaseBalances(
            inputsInfo.depositors,
            inputsInfo.depositedAmounts
        );
        // Pass the treasury fee to the treasury address.
        bank.increaseBalance(treasury, totalTreasuryFee);

        // TODO: Handle deposits having `vault` set.
    }

    /// @notice Processes the Bitcoin sweep transaction output vector by
    ///         extracting the single output and using it to gain additional
    ///         information required for further processing (e.g. value and
    ///         wallet public key hash).
    /// @param sweepTxOutputVector Bitcoin sweep transaction output vector.
    ///        This function assumes vector's structure is valid so it must be
    ///        validated using e.g. `BTCUtils.validateVout` function before
    ///        it is passed here
    /// @return walletPubKeyHash 20-byte wallet public key hash.
    /// @return value 8-byte sweep transaction output value.
    function processSweepTxOutput(bytes memory sweepTxOutputVector)
        internal
        pure
        returns (bytes20 walletPubKeyHash, uint64 value)
    {
        // To determine the total number of sweep transaction outputs, we need to
        // parse the compactSize uint (VarInt) the output vector is prepended by.
        // That compactSize uint encodes the number of vector elements using the
        // format presented in:
        // https://developer.bitcoin.org/reference/transactions.html#compactsize-unsigned-integers
        // We don't need asserting the compactSize uint is parseable since it
        // was already checked during `validateVout` validation.
        // See `BitcoinTx.outputVector` docs for more details.
        (, uint256 outputsCount) = sweepTxOutputVector.parseVarInt();
        require(
            outputsCount == 1,
            "Sweep transaction must have a single output"
        );

        bytes memory output = sweepTxOutputVector.extractOutputAtIndex(0);
        value = output.extractValue();
        bytes memory walletPubKeyHashBytes = output.extractHash();
        // The sweep transaction output should always be P2PKH or P2WPKH.
        // In both cases, the wallet public key hash should be 20 bytes length.
        require(
            walletPubKeyHashBytes.length == 20,
            "Wallet public key hash should have 20 bytes"
        );
        /* solhint-disable-next-line no-inline-assembly */
        assembly {
            walletPubKeyHash := mload(add(walletPubKeyHashBytes, 32))
        }

        return (walletPubKeyHash, value);
    }

    /// @notice Processes the Bitcoin sweep transaction input vector. It
    ///         extracts each input and tries to obtain associated deposit or
    ///         main UTXO data, depending on the input type. Reverts
    ///         if one of the inputs cannot be recognized as a pointer to a
    ///         revealed deposit or expected main UTXO.
    ///         This function also marks each processed deposit as swept.
    /// @param sweepTxInputVector Bitcoin sweep transaction input vector.
    ///        This function assumes vector's structure is valid so it must be
    ///        validated using e.g. `BTCUtils.validateVin` function before
    ///        it is passed here
    /// @param mainUtxo Data of the wallet's main UTXO. If no main UTXO
    ///        exists for the given the wallet, this parameter's fields should
    ///        be zeroed to bypass the main UTXO validation
    /// @return info Outcomes of the processing.
    function processSweepTxInputs(
        bytes memory sweepTxInputVector,
        BitcoinTx.UTXO memory mainUtxo
    ) internal returns (SweepTxInputsInfo memory info) {
        // If the passed `mainUtxo` parameter's values are zeroed, the main UTXO
        // for the given wallet doesn't exist and it is not expected to be
        // included in the sweep transaction input vector.
        bool mainUtxoExpected = mainUtxo.txHash != bytes32(0);
        bool mainUtxoFound = false;

        // Determining the total number of sweep transaction inputs in the same
        // way as for number of outputs. See `BitcoinTx.inputVector` docs for
        // more details.
        (
            uint256 inputsCompactSizeUintLength,
            uint256 inputsCount
        ) = sweepTxInputVector.parseVarInt();

        // To determine the first input starting index, we must jump over
        // the compactSize uint which prepends the input vector. One byte
        // must be added because `BtcUtils.parseVarInt` does not include
        // compactSize uint tag in the returned length.
        //
        // For >= 0 && <= 252, `BTCUtils.determineVarIntDataLengthAt`
        // returns `0`, so we jump over one byte of compactSize uint.
        //
        // For >= 253 && <= 0xffff there is `0xfd` tag,
        // `BTCUtils.determineVarIntDataLengthAt` returns `2` (no
        // tag byte included) so we need to jump over 1+2 bytes of
        // compactSize uint.
        //
        // Please refer `BTCUtils` library and compactSize uint
        // docs in `BitcoinTx` library for more details.
        uint256 inputStartingIndex = 1 + inputsCompactSizeUintLength;

        // Determine the swept deposits count. If main UTXO is NOT expected,
        // all inputs should be deposits. If main UTXO is expected, one input
        // should point to that main UTXO.
        info.depositors = new address[](
            !mainUtxoExpected ? inputsCount : inputsCount - 1
        );
        info.depositedAmounts = new uint256[](info.depositors.length);
        info.treasuryFees = new uint256[](info.depositors.length);

        // Initialize helper variables.
        uint256 processedDepositsCount = 0;

        // Inputs processing loop.
        for (uint256 i = 0; i < inputsCount; i++) {
            (
                bytes32 outpointTxHash,
                uint32 outpointIndex,
                uint256 inputLength
            ) = parseTxInputAt(sweepTxInputVector, inputStartingIndex);

            DepositRequest storage deposit = deposits[
                uint256(
                    keccak256(abi.encodePacked(outpointTxHash, outpointIndex))
                )
            ];

            if (deposit.revealedAt != 0) {
                // If we entered here, that means the input was identified as
                // a revealed deposit.
                require(deposit.sweptAt == 0, "Deposit already swept");

                if (processedDepositsCount == info.depositors.length) {
                    // If this condition is true, that means a deposit input
                    // took place of an expected main UTXO input.
                    // In other words, there is no expected main UTXO
                    // input and all inputs come from valid, revealed deposits.
                    revert(
                        "Expected main UTXO not present in sweep transaction inputs"
                    );
                }

                /* solhint-disable-next-line not-rely-on-time */
                deposit.sweptAt = uint32(block.timestamp);

                info.depositors[processedDepositsCount] = deposit.depositor;
                info.depositedAmounts[processedDepositsCount] = deposit.amount;
                info.inputsTotalValue += info.depositedAmounts[
                    processedDepositsCount
                ];
                info.treasuryFees[processedDepositsCount] = deposit.treasuryFee;

                processedDepositsCount++;
            } else if (
                mainUtxoExpected != mainUtxoFound &&
                mainUtxo.txHash == outpointTxHash
            ) {
                // If we entered here, that means the input was identified as
                // the expected main UTXO.
                info.inputsTotalValue += mainUtxo.txOutputValue;
                mainUtxoFound = true;

                // Main UTXO used as an input, mark it as spent.
                spentMainUTXOs[
                    uint256(
                        keccak256(
                            abi.encodePacked(outpointTxHash, outpointIndex)
                        )
                    )
                ] = true;
            } else {
                revert("Unknown input type");
            }

            // Make the `inputStartingIndex` pointing to the next input by
            // increasing it by current input's length.
            inputStartingIndex += inputLength;
        }

        // Construction of the input processing loop guarantees that:
        // `processedDepositsCount == info.depositors.length == info.depositedAmounts.length`
        // is always true at this point. We just use the first variable
        // to assert the total count of swept deposit is bigger than zero.
        require(
            processedDepositsCount > 0,
            "Sweep transaction must process at least one deposit"
        );

        // Assert the main UTXO was used as one of current sweep's inputs if
        // it was actually expected.
        require(
            mainUtxoExpected == mainUtxoFound,
            "Expected main UTXO not present in sweep transaction inputs"
        );

        return info;
    }

    /// @notice Parses a Bitcoin transaction input starting at the given index.
    /// @param inputVector Bitcoin transaction input vector
    /// @param inputStartingIndex Index the given input starts at
    /// @return outpointTxHash 32-byte hash of the Bitcoin transaction which is
    ///         pointed in the given input's outpoint.
    /// @return outpointIndex 4-byte index of the Bitcoin transaction output
    ///         which is pointed in the given input's outpoint.
    /// @return inputLength Byte length of the given input.
    /// @dev This function assumes vector's structure is valid so it must be
    ///      validated using e.g. `BTCUtils.validateVin` function before it
    ///      is passed here.
    function parseTxInputAt(
        bytes memory inputVector,
        uint256 inputStartingIndex
    )
        internal
        pure
        returns (
            bytes32 outpointTxHash,
            uint32 outpointIndex,
            uint256 inputLength
        )
    {
        outpointTxHash = inputVector.extractInputTxIdLeAt(inputStartingIndex);

        outpointIndex = BTCUtils.reverseUint32(
            uint32(inputVector.extractTxIndexLeAt(inputStartingIndex))
        );

        inputLength = inputVector.determineInputLengthAt(inputStartingIndex);

        return (outpointTxHash, outpointIndex, inputLength);
    }

    /// @notice Determines the distribution of the sweep transaction fee
    ///         over swept deposits.
    /// @param sweepTxInputsTotalValue Total value of all sweep transaction inputs.
    /// @param sweepTxOutputValue Value of the sweep transaction output.
    /// @param depositsCount Count of the deposits swept by the sweep transaction.
    /// @return depositTxFee Transaction fee per deposit determined by evenly
    ///         spreading the divisible part of the sweep transaction fee
    ///         over all deposits.
    /// @return depositTxFeeRemainder The indivisible part of the sweep
    ///         transaction fee than cannot be distributed over all deposits.
    /// @dev It is up to the caller to decide how the remainder should be
    ///      counted in. This function only computes its value.
    function sweepTxFeeDistribution(
        uint256 sweepTxInputsTotalValue,
        uint256 sweepTxOutputValue,
        uint256 depositsCount
    )
        internal
        pure
        returns (uint256 depositTxFee, uint256 depositTxFeeRemainder)
    {
        // The sweep transaction fee is just the difference between inputs
        // amounts sum and the output amount.
        uint256 sweepTxFee = sweepTxInputsTotalValue - sweepTxOutputValue;
        // Compute the indivisible remainder that remains after dividing the
        // sweep transaction fee over all deposits evenly.
        depositTxFeeRemainder = sweepTxFee % depositsCount;
        // Compute the transaction fee per deposit by dividing the sweep
        // transaction fee (reduced by the remainder) by the number of deposits.
        depositTxFee = (sweepTxFee - depositTxFeeRemainder) / depositsCount;

        return (depositTxFee, depositTxFeeRemainder);
    }

    /// @notice Requests redemption of the given amount from the specified
    ///         wallet to the redeemer Bitcoin output script.
    /// @param walletPubKeyHash The 20-byte wallet public key hash (computed
    ///        using Bitcoin HASH160 over the compressed ECDSA public key)
    /// @param mainUtxo Data of the wallet's main UTXO, as currently known on
    ///        the Ethereum chain
    /// @param redeemerOutputScript The redeemer's length-prefixed output
    ///        script (P2PKH, P2WPKH, P2SH or P2WSH) that will be used to lock
    ///        redeemed BTC
    /// @param amount Requested amount in satoshi. This is also the TBTC amount
    ///        that is taken from redeemer's balance in the Bank upon request.
    ///        Once the request is handled, the actual amount of BTC locked
    ///        on the redeemer output script will be always lower than this value
    ///        since the treasury and Bitcoin transaction fees must be incurred.
    ///        The minimal amount satisfying the request can be computed as:
    ///        `amount - (amount / redemptionTreasuryFeeDivisor) - redemptionTxMaxFee`.
    ///        Fees values are taken at the moment of request creation.
    /// @dev Requirements:
    ///      - Wallet behind `walletPubKeyHash` must be live
    ///      - `mainUtxo` components must point to the recent main UTXO
    ///        of the given wallet, as currently known on the Ethereum chain.
    ///      - `redeemerOutputScript` must be a proper Bitcoin script
    ///      - `redeemerOutputScript` cannot have wallet PKH as payload
    ///      - `amount` must be above or equal the `redemptionDustThreshold`
    ///      - Given `walletPubKeyHash` and `redeemerOutputScript` pair can be
    ///        used for only one pending request at the same time
    ///      - Wallet must have enough Bitcoin balance to proceed the request
    ///      - Redeemer must make an allowance in the Bank that the Bridge
    ///        contract can spend the given `amount`.
    function requestRedemption(
        bytes20 walletPubKeyHash,
        BitcoinTx.UTXO calldata mainUtxo,
        bytes calldata redeemerOutputScript,
        uint64 amount
    ) external {
        Wallets.Wallet storage wallet = wallets.registeredWallets[
            walletPubKeyHash
        ];

        require(
            wallet.state == Wallets.WalletState.Live,
            "Wallet must be in Live state"
        );

        bytes32 mainUtxoHash = wallet.mainUtxoHash;
        require(
            mainUtxoHash != bytes32(0),
            "No main UTXO for the given wallet"
        );
        require(
            keccak256(
                abi.encodePacked(
                    mainUtxo.txHash,
                    mainUtxo.txOutputIndex,
                    mainUtxo.txOutputValue
                )
            ) == mainUtxoHash,
            "Invalid main UTXO data"
        );

        // TODO: Confirm if `walletPubKeyHash` should be validated by checking
        //       if it is the oldest one who can handle the request. This will
        //       be suggested by the dApp but may not be respected by users who
        //       interact directly with the contract. Do we need to enforce it
        //       here? One option is not to enforce it, to save on gas, but if
        //       we see this rule is not respected, upgrade Bridge contract to
        //       require it.

        // Validate if redeemer output script is a correct standard type
        // (P2PKH, P2WPKH, P2SH or P2WSH). This is done by building a stub
        // output with 0 as value and using `BTCUtils.extractHash` on it. Such
        // a function extracts the payload properly only from standard outputs
        // so if it succeeds, we have a guarantee the redeemer output script
        // is proper. Worth to note `extractHash` ignores the value at all
        // so this is why we can use 0 safely. This way of validation is the
        // same as in tBTC v1.
        bytes memory redeemerOutputScriptPayload = abi
            .encodePacked(bytes8(0), redeemerOutputScript)
            .extractHash();
        require(
            redeemerOutputScriptPayload.length > 0,
            "Redeemer output script must be a standard type"
        );
        // Check if the redeemer output script payload does not point to the
        // wallet public key hash.
        require(
            keccak256(abi.encodePacked(walletPubKeyHash)) !=
                keccak256(redeemerOutputScriptPayload),
            "Redeemer output script must not point to the wallet PKH"
        );

        require(
            amount >= redemptionDustThreshold,
            "Redemption amount too small"
        );

        // The redemption key is built on top of the wallet public key hash
        // and redeemer output script pair. That means there can be only one
        // request asking for redemption from the given wallet to the given
        // BTC script at the same time.
        uint256 redemptionKey = uint256(
            keccak256(abi.encodePacked(walletPubKeyHash, redeemerOutputScript))
        );

        // Check if given redemption key is not used by a pending redemption.
        // There is no need to check for existence in `timedOutRedemptions`
        // since the wallet's state is changed to other than Live after
        // first time out is reported so making new requests is not possible.
        // slither-disable-next-line incorrect-equality
        require(
            pendingRedemptions[redemptionKey].requestedAt == 0,
            "There is a pending redemption request from this wallet to the same address"
        );

        // No need to check whether `amount - treasuryFee - txMaxFee > 0`
        // since the `redemptionDustThreshold` should force that condition
        // to be always true.
        uint64 treasuryFee = redemptionTreasuryFeeDivisor > 0
            ? amount / redemptionTreasuryFeeDivisor
            : 0;
        uint64 txMaxFee = redemptionTxMaxFee;

        // The main wallet UTXO's value doesn't include all pending redemptions.
        // To determine if the requested redemption can be performed by the
        // wallet we need to subtract the total value of all pending redemptions
        // from that wallet's main UTXO value. Given that the treasury fee is
        // not redeemed from the wallet, we are subtracting it.
        wallet.pendingRedemptionsValue += amount - treasuryFee;
        require(
            mainUtxo.txOutputValue >= wallet.pendingRedemptionsValue,
            "Insufficient wallet funds"
        );

        pendingRedemptions[redemptionKey] = RedemptionRequest(
            msg.sender,
            amount,
            treasuryFee,
            txMaxFee,
            /* solhint-disable-next-line not-rely-on-time */
            uint32(block.timestamp)
        );

        emit RedemptionRequested(
            walletPubKeyHash,
            redeemerOutputScript,
            msg.sender,
            amount,
            treasuryFee,
            txMaxFee
        );

        bank.transferBalanceFrom(msg.sender, address(this), amount);
    }

    /// @notice Used by the wallet to prove the BTC redemption transaction
    ///         and to make the necessary bookkeeping. Redemption is only
    ///         accepted if it satisfies SPV proof.
    ///
    ///         The function is performing Bank balance updates by burning
    ///         the total redeemed Bitcoin amount from Bridge balance and
    ///         transferring the treasury fee sum to the treasury address.
    ///
    ///         It is possible to prove the given redemption only one time.
    /// @param redemptionTx Bitcoin redemption transaction data
    /// @param redemptionProof Bitcoin redemption proof data
    /// @param mainUtxo Data of the wallet's main UTXO, as currently known on
    ///        the Ethereum chain
    /// @param walletPubKeyHash 20-byte public key hash (computed using Bitcoin
    ///        HASH160 over the compressed ECDSA public key) of the wallet which
    ///        performed the redemption transaction
    /// @dev Requirements:
    ///      - `redemptionTx` components must match the expected structure. See
    ///        `BitcoinTx.Info` docs for reference. Their values must exactly
    ///        correspond to appropriate Bitcoin transaction fields to produce
    ///        a provable transaction hash.
    ///      - The `redemptionTx` should represent a Bitcoin transaction with
    ///        exactly 1 input that refers to the wallet's main UTXO. That
    ///        transaction should have 1..n outputs handling existing pending
    ///        redemption requests or pointing to reported timed out requests.
    ///        There can be also 1 optional output representing the
    ///        change and pointing back to the 20-byte wallet public key hash.
    ///        The change should be always present if the redeemed value sum
    ///        is lower than the total wallet's BTC balance.
    ///      - `redemptionProof` components must match the expected structure.
    ///        See `BitcoinTx.Proof` docs for reference. The `bitcoinHeaders`
    ///        field must contain a valid number of block headers, not less
    ///        than the `txProofDifficultyFactor` contract constant.
    ///      - `mainUtxo` components must point to the recent main UTXO
    ///        of the given wallet, as currently known on the Ethereum chain.
    ///        Additionally, the recent main UTXO on Ethereum must be set.
    ///      - `walletPubKeyHash` must be connected with the main UTXO used
    ///        as transaction single input.
    ///      Other remarks:
    ///      - Putting the change output as the first transaction output can
    ///        save some gas because the output processing loop begins each
    ///        iteration by checking whether the given output is the change
    ///        thus uses some gas for making the comparison. Once the change
    ///        is identified, that check is omitted in further iterations.
    function submitRedemptionProof(
        BitcoinTx.Info calldata redemptionTx,
        BitcoinTx.Proof calldata redemptionProof,
        BitcoinTx.UTXO calldata mainUtxo,
        bytes20 walletPubKeyHash
    ) external {
        // TODO: Just as for `submitSweepProof`, fail early if the function
        //       call gets frontrunned. See discussion:
        //       https://github.com/keep-network/tbtc-v2/pull/106#discussion_r801745204

        // The actual transaction proof is performed here. After that point, we
        // can assume the transaction happened on Bitcoin chain and has
        // a sufficient number of confirmations as determined by
        // `txProofDifficultyFactor` constant.
        bytes32 redemptionTxHash = BitcoinTx.validateProof(
            redemptionTx,
            redemptionProof,
            proofDifficultyContext()
        );

        // Perform validation of the redemption transaction input. Specifically,
        // check if it refers to the expected wallet's main UTXO.
        validateRedemptionTxInput(
            redemptionTx.inputVector,
            mainUtxo,
            walletPubKeyHash
        );

        Wallets.Wallet storage wallet = wallets.registeredWallets[
            walletPubKeyHash
        ];

        Wallets.WalletState walletState = wallet.state;
        require(
            walletState == Wallets.WalletState.Live ||
                walletState == Wallets.WalletState.MovingFunds,
            "Wallet must be in Live or MovingFuds state"
        );

        // Process redemption transaction outputs to extract some info required
        // for further processing.
        RedemptionTxOutputsInfo memory outputsInfo = processRedemptionTxOutputs(
            redemptionTx.outputVector,
            walletPubKeyHash
        );

        if (outputsInfo.changeValue > 0) {
            // If the change value is grater than zero, it means the change
            // output exists and can be used as new wallet's main UTXO.
            wallet.mainUtxoHash = keccak256(
                abi.encodePacked(
                    redemptionTxHash,
                    outputsInfo.changeIndex,
                    outputsInfo.changeValue
                )
            );
        } else {
            // If the change value is zero, it means the change output doesn't
            // exists and no funds left on the wallet. Delete the main UTXO
            // for that wallet to represent that state in a proper way.
            delete wallet.mainUtxoHash;
        }

        wallet.pendingRedemptionsValue -= outputsInfo.totalBurnableValue;

        emit RedemptionsCompleted(walletPubKeyHash, redemptionTxHash);

        bank.decreaseBalance(outputsInfo.totalBurnableValue);
        bank.transferBalance(treasury, outputsInfo.totalTreasuryFee);
    }

    /// @notice Submits a fraud challenge indicating that a UTXO being under
    ///         wallet control was unlocked by the wallet but was not used
    ///         according to the protocol rules. That means the wallet signed
    ///         a transaction input pointing to that UTXO and there is a unique
    ///         sighash and signature pair associated with that input. This
    ///         function uses those parameters to create a fraud accusation that
    ///         proves a given transaction input unlocking the given UTXO was
    ///         actually signed by the wallet. This function cannot determine
    ///         whether the transaction was actually broadcast and the input was
    ///         consumed in a fraudulent way so it just opens a challenge period
    ///         during which the wallet can defeat the challenge by submitting
    ///         proof of a transaction that consumes the given input according
    ///         to protocol rules. To prevent spurious allegations, the caller
    ///         must deposit ETH that is returned back upon justified fraud
    ///         challenge or confiscated otherwise.
    /// @param walletPublicKey The public key of the wallet in the uncompressed
    ///        and unprefixed format (64 bytes).
    /// @param sighash The hash that was used to produce the ECDSA signature
    ///        that is the subject of the fraud claim. This hash is constructed
    ///        by applying double SHA-256 over a serialized subset of the
    ///        transaction. The exact subset used as hash preimage depends on
    ///        the transaction input the signature is produced for. See BIP-143
    ///        for reference.
    /// @param signature Bitcoin signature in the R/S/V format.
    /// @dev Requirements:
    ///      - Wallet behind `walletPubKey` must be active
    ///      - The challenger must send appropriate amount of ETH used as
    ///        fraud challenge deposit
    ///      - The signature (represented by r, s and v) must be generated by
    ///        the wallet behind `walletPubKey` during signing of `sighash`.
    ///      - Wallet can be challenged for the given signature only once.
    function submitFraudChallenge(
        bytes memory walletPublicKey,
        bytes32 sighash,
        Frauds.RSVSignature calldata signature
    ) external payable {
        bytes memory compressedWalletPublicKey = EcdsaLib.compressPublicKey(
            walletPublicKey.slice32(0),
            walletPublicKey.slice32(32)
        );

        bytes20 walletPubKeyHash = bytes20(compressedWalletPublicKey.hash160());

        require(
            // TODO: Rename WalletState.Active to WalletState.Live
            wallets[walletPubKeyHash].state == WalletState.Active ||
                wallets[walletPubKeyHash].state == WalletState.MovingFunds,
            "Wallet is neither in Active nor MovingFunds state"
        );

        frauds.submitFraudChallenge(walletPublicKey, sighash, signature);
    }

    /// @notice Allows to defeat a pending fraud challenge against a wallet if
    ///         the transaction that spends the UTXO follows the protocol rules.
    ///         In order to defeat the challenge the same `walletPublicKey` and
    ///         signature (represented by `r`, `s` and `v`) must be provided as
    ///         were used in the fraud challenge. Additionally a preimage must
    ///         be provided which was used to calculate the sighash during input
    ///         signing. The fraud challenge defeat attempt will only succeed if
    ///         the inputs in the preimage are considered honestly spent by the
    ///         wallet. Therefore the transaction spending the UTXO must be
    ///         proven in the Bridge before a challenge defeat is called.
    ///         If successfully defeated, the fraud challenge is closed and the
    ///         amount of ether deposited by the challenger is sent to the
    ///         treasury.
    /// @param walletPublicKey The public key of the wallet in the uncompressed
    ///        and unprefixed format (64 bytes).
    /// @param preimage The preimage which produces sighash used to generate the
    ///        ECDSA signature that is the subject of the fraud claim. It is a
    ///        serialized subset of the transaction. The exact subset used as
    ///        the preimage depends on the transaction input the signature is
    ///        produced for. See BIP-143 for reference.
    /// @param signature Bitcoin signature in the R/S/V format.
    /// @param witness Flag indicating whether the preimage was produced for a
    ///        witness input. True for witness, false for non-witness input.
    /// @dev Requirements:
    ///      - `walletPublicKey`, signature (represented by `r`, `s` and `v`) as
    ///        well `sighash` calculated as hash256(preimage) must identify an
    ///        open fraud challenge
    ///      - the preimage must be generated according to the protocol
    ///      - before a defeat attempt is made the transaction that spends the
    ///        given UTXO must be proven in the Bridge.
    function defeatFraudChallenge(
        bytes memory walletPublicKey,
        bytes memory preimage,
        Frauds.RSVSignature calldata signature,
        bool witness
    ) external {
        frauds.defeatFraudChallenge(
            walletPublicKey,
            preimage,
            signature,
            witness,
            treasury,
            deposits,
            spentMainUTXOs
        );
    }

    /// @notice Notifies about defeat timeout for the given fraud challenge.
    ///         Can be called only if there was a fraud challenge identified by
    ///         the provided `walletPublicKey`, `sighash` and signature
    ///         (represented by `r`, `s` and `v`) and it was not defeated on time.
    ///         The amount of time that needs to pass after a fraud challenge is
    ///         reported is indicated by the `challengeDefeatTimeout`. After a
    ///         successful fraud challenge defeat timeout notification the fraud
    ///         challenge is closed, the stake of each operator is slashed, the
    ///         ether deposited is returned to the challenger and the challenger
    ///         is rewarded.
    /// @param walletPublicKey The public key of the wallet in the uncompressed
    ///        and unprefixed format (64 bytes).
    /// @param sighash The hash that was used to produce the ECDSA signature
    ///        that is the subject of the fraud claim. This hash is constructed
    ///        by applying double SHA-256 over a serialized subset of the
    ///        transaction. The exact subset used as hash preimage depends on
    ///        the transaction input the signature is produced for. See BIP-143
    ///        for reference.
    /// @param signature Bitcoin signature in the R/S/V format.
    /// @dev Requirements:
    ///      - `walletPublicKey`, signature (represented by `r`, `s` and `v`)
    ///        and `sighash` must identify an open fraud challenge
    ///      - the amount of time indicated by `challengeDefeatTimeout` must pass
    ///        after the challenge was reported
    function notifyFraudChallengeDefeatTimeout(
        bytes memory walletPublicKey,
        bytes32 sighash,
        Frauds.RSVSignature calldata signature
    ) external {
        frauds.notifyFraudChallengeDefeatTimeout(
            walletPublicKey,
            sighash,
            signature
        );
    }

    /// @notice Validates whether the redemption Bitcoin transaction input
    ///         vector contains a single input referring to the wallet's main
    ///         UTXO. Reverts in case the validation fails.
    /// @param redemptionTxInputVector Bitcoin redemption transaction input
    ///        vector. This function assumes vector's structure is valid so it
    ///        must be validated using e.g. `BTCUtils.validateVin` function
    ///        before it is passed here
    /// @param mainUtxo Data of the wallet's main UTXO, as currently known on
    ///        the Ethereum chain.
    /// @param walletPubKeyHash 20-byte public key hash (computed using Bitcoin
    //         HASH160 over the compressed ECDSA public key) of the wallet which
    ///        performed the redemption transaction.
    function validateRedemptionTxInput(
        bytes memory redemptionTxInputVector,
        BitcoinTx.UTXO calldata mainUtxo,
        bytes20 walletPubKeyHash
    ) internal {
        // Assert that main UTXO for passed wallet exists in storage.
        bytes32 mainUtxoHash = wallets
            .registeredWallets[walletPubKeyHash]
            .mainUtxoHash;
        require(mainUtxoHash != bytes32(0), "No main UTXO for given wallet");

        // Assert that passed main UTXO parameter is the same as in storage and
        // can be used for further processing.
        require(
            keccak256(
                abi.encodePacked(
                    mainUtxo.txHash,
                    mainUtxo.txOutputIndex,
                    mainUtxo.txOutputValue
                )
            ) == mainUtxoHash,
            "Invalid main UTXO data"
        );

        // Assert that the single redemption transaction input actually
        // refers to the wallet's main UTXO.
        (
            bytes32 redemptionTxOutpointTxHash,
            uint32 redemptionTxOutpointIndex
        ) = processRedemptionTxInput(redemptionTxInputVector);
        require(
            mainUtxo.txHash == redemptionTxOutpointTxHash &&
                mainUtxo.txOutputIndex == redemptionTxOutpointIndex,
            "Redemption transaction input must point to the wallet's main UTXO"
        );

        // Main UTXO used as an input, mark it as spent.
        spentMainUTXOs[
            uint256(
                keccak256(
                    abi.encodePacked(mainUtxo.txHash, mainUtxo.txOutputIndex)
                )
            )
        ] = true;
    }

    /// @notice Processes the Bitcoin redemption transaction input vector. It
    ///         extracts the single input then the transaction hash and output
    ///         index from its outpoint.
    /// @param redemptionTxInputVector Bitcoin redemption transaction input
    ///        vector. This function assumes vector's structure is valid so it
    ///        must be validated using e.g. `BTCUtils.validateVin` function
    ///        before it is passed here
    /// @return outpointTxHash 32-byte hash of the Bitcoin transaction which is
    ///         pointed in the input's outpoint.
    /// @return outpointIndex 4-byte index of the Bitcoin transaction output
    ///         which is pointed in the input's outpoint.
    function processRedemptionTxInput(bytes memory redemptionTxInputVector)
        internal
        pure
        returns (bytes32 outpointTxHash, uint32 outpointIndex)
    {
        // To determine the total number of redemption transaction inputs,
        // we need to parse the compactSize uint (VarInt) the input vector is
        // prepended by. That compactSize uint encodes the number of vector
        // elements using the format presented in:
        // https://developer.bitcoin.org/reference/transactions.html#compactsize-unsigned-integers
        // We don't need asserting the compactSize uint is parseable since it
        // was already checked during `validateVin` validation.
        // See `BitcoinTx.inputVector` docs for more details.
        (, uint256 inputsCount) = redemptionTxInputVector.parseVarInt();
        require(
            inputsCount == 1,
            "Redemption transaction must have a single input"
        );

        bytes memory input = redemptionTxInputVector.extractInputAtIndex(0);

        outpointTxHash = input.extractInputTxIdLE();

        outpointIndex = BTCUtils.reverseUint32(
            uint32(input.extractTxIndexLE())
        );

        // There is only one input in the transaction. Input has an outpoint
        // field that is a reference to the transaction being spent (see
        // `BitcoinTx` docs). The outpoint contains the hash of the transaction
        // to spend (`outpointTxHash`) and the index of the specific output
        // from that transaction (`outpointIndex`).
        return (outpointTxHash, outpointIndex);
    }

    /// @notice Processes the Bitcoin redemption transaction output vector.
    ///         It extracts each output and tries to identify it as a pending
    ///         redemption request, reported timed out request, or change.
    ///         Reverts if one of the outputs cannot be recognized properly.
    ///         This function also marks each request as processed by removing
    ///         them from `pendingRedemptions` mapping.
    /// @param redemptionTxOutputVector Bitcoin redemption transaction output
    ///        vector. This function assumes vector's structure is valid so it
    ///        must be validated using e.g. `BTCUtils.validateVout` function
    ///        before it is passed here
    /// @param walletPubKeyHash 20-byte public key hash (computed using Bitcoin
    //         HASH160 over the compressed ECDSA public key) of the wallet which
    ///        performed the redemption transaction.
    /// @return info Outcomes of the processing.
    function processRedemptionTxOutputs(
        bytes memory redemptionTxOutputVector,
        bytes20 walletPubKeyHash
    ) internal returns (RedemptionTxOutputsInfo memory info) {
        // Determining the total number of redemption transaction outputs in
        // the same way as for number of inputs. See `BitcoinTx.outputVector`
        // docs for more details.
        (
            uint256 outputsCompactSizeUintLength,
            uint256 outputsCount
        ) = redemptionTxOutputVector.parseVarInt();

        // To determine the first output starting index, we must jump over
        // the compactSize uint which prepends the output vector. One byte
        // must be added because `BtcUtils.parseVarInt` does not include
        // compactSize uint tag in the returned length.
        //
        // For >= 0 && <= 252, `BTCUtils.determineVarIntDataLengthAt`
        // returns `0`, so we jump over one byte of compactSize uint.
        //
        // For >= 253 && <= 0xffff there is `0xfd` tag,
        // `BTCUtils.determineVarIntDataLengthAt` returns `2` (no
        // tag byte included) so we need to jump over 1+2 bytes of
        // compactSize uint.
        //
        // Please refer `BTCUtils` library and compactSize uint
        // docs in `BitcoinTx` library for more details.
        uint256 outputStartingIndex = 1 + outputsCompactSizeUintLength;

        // Calculate the keccak256 for two possible wallet's P2PKH or P2WPKH
        // scripts that can be used to lock the change. This is done upfront to
        // save on gas. Both scripts have a strict format defined by Bitcoin.
        //
        // The P2PKH script has format <0x1976a914> <20-byte PKH> <0x88ac>.
        bytes32 walletP2PKHScriptKeccak = keccak256(
            abi.encodePacked(hex"1976a914", walletPubKeyHash, hex"88ac")
        );
        // The P2WPKH script has format <0x160014> <20-byte PKH>.
        bytes32 walletP2WPKHScriptKeccak = keccak256(
            abi.encodePacked(hex"160014", walletPubKeyHash)
        );

        // Helper variable that counts the number of processed redemption
        // outputs. Redemptions can be either pending or reported as timed out.
        // TODO: Revisit the approach with redemptions count according to
        //       https://github.com/keep-network/tbtc-v2/pull/128#discussion_r808237765
        uint256 processedRedemptionsCount = 0;

        // Outputs processing loop.
        for (uint256 i = 0; i < outputsCount; i++) {
            // TODO: Check if we can optimize gas costs by adding
            //       `extractValueAt` and `extractHashAt` in `bitcoin-spv-sol`
            //       in order to avoid allocating bytes in memory.
            uint256 outputLength = redemptionTxOutputVector
                .determineOutputLengthAt(outputStartingIndex);
            bytes memory output = redemptionTxOutputVector.slice(
                outputStartingIndex,
                outputLength
            );

            // Extract the value from given output.
            uint64 outputValue = output.extractValue();
            // The output consists of an 8-byte value and a variable length
            // script. To extract that script we slice the output staring from
            // 9th byte until the end.
            bytes memory outputScript = output.slice(8, output.length - 8);

            if (
                info.changeValue == 0 &&
                (keccak256(outputScript) == walletP2PKHScriptKeccak ||
                    keccak256(outputScript) == walletP2WPKHScriptKeccak) &&
                outputValue > 0
            ) {
                // If we entered here, that means the change output with a
                // proper non-zero value was found.
                info.changeIndex = uint32(i);
                info.changeValue = outputValue;
            } else {
                // If we entered here, that the means the given output is
                // supposed to represent a redemption. Build the redemption key
                // to perform that check.
                uint256 redemptionKey = uint256(
                    keccak256(abi.encodePacked(walletPubKeyHash, outputScript))
                );

                if (pendingRedemptions[redemptionKey].requestedAt != 0) {
                    // If we entered here, that means the output was identified
                    // as a pending redemption request.
                    RedemptionRequest storage request = pendingRedemptions[
                        redemptionKey
                    ];
                    // Compute the request's redeemable amount as the requested
                    // amount reduced by the treasury fee. The request's
                    // minimal amount is then the redeemable amount reduced by
                    // the maximum transaction fee.
                    uint64 redeemableAmount = request.requestedAmount -
                        request.treasuryFee;
                    // Output value must fit between the request's redeemable
                    // and minimal amounts to be deemed valid.
                    require(
                        redeemableAmount - request.txMaxFee <= outputValue &&
                            outputValue <= redeemableAmount,
                        "Output value is not within the acceptable range of the pending request"
                    );
                    // Add the redeemable amount to the total burnable value
                    // the Bridge will use to decrease its balance in the Bank.
                    info.totalBurnableValue += redeemableAmount;
                    // Add the request's treasury fee to the total treasury fee
                    // value the Bridge will transfer to the treasury.
                    info.totalTreasuryFee += request.treasuryFee;
                    // Request was properly handled so remove its redemption
                    // key from the mapping to make it reusable for further
                    // requests.
                    delete pendingRedemptions[redemptionKey];

                    processedRedemptionsCount++;
                } else {
                    // If we entered here, the output is not a redemption
                    // request but there is still a chance the given output is
                    // related to a reported timed out redemption request.
                    // If so, check if the output value matches the request
                    // amount to confirm this is an overdue request fulfillment
                    // then bypass this output and process the subsequent
                    // ones. That also means the wallet was already punished
                    // for the inactivity. Otherwise, just revert.
                    RedemptionRequest storage request = timedOutRedemptions[
                        redemptionKey
                    ];

                    require(
                        request.requestedAt != 0,
                        "Output is a non-requested redemption"
                    );

                    uint64 redeemableAmount = request.requestedAmount -
                        request.treasuryFee;

                    require(
                        redeemableAmount - request.txMaxFee <= outputValue &&
                            outputValue <= redeemableAmount,
                        "Output value is not within the acceptable range of the timed out request"
                    );

                    processedRedemptionsCount++;
                }
            }

            // Make the `outputStartingIndex` pointing to the next output by
            // increasing it by current output's length.
            outputStartingIndex += outputLength;
        }

        // Protect against the cases when there is only a single change output
        // referring back to the wallet PKH and just burning main UTXO value
        // for transaction fees.
        require(
            processedRedemptionsCount > 0,
            "Redemption transaction must process at least one redemption"
        );

        return info;
    }

    function fraudSlashingAmount() external view returns (uint256) {
        return frauds.slashingAmount;
    }

    function fraudNotifierRewardMultiplier() external view returns (uint256) {
        return frauds.notifierRewardMultiplier;
    }

    function fraudChallengeDefeatTimeout() external view returns (uint256) {
        return frauds.challengeDefeatTimeout;
    }

    function fraudChallengeDepositAmount() external view returns (uint256) {
        return frauds.challengeDepositAmount;
    }

    function fraudChallenges(uint256 challengeKey)
        external
        view
        returns (Frauds.FraudChallenge memory)
    {
        return frauds.challenges[challengeKey];
    }

    // TODO: Function `notifyRedemptionTimeout. That function must:
    //       1. Take a the `walletPubKey` and `redeemerOutputScript` as params.
    //       2. Build the redemption key using those params.
    //       3. Use the redemption key and take the request from
    //          `pendingRedemptions` mapping.
    //       4. If request doesn't exist in mapping - revert.
    //       5. If request exits, and is timed out - remove the redemption key
    //          from `pendingRedemptions` and put it to `timedOutRedemptions`
    //          by copying the entire `RedemptionRequest` struct there. No need
    //          to check if `timedOutRedemptions` mapping already contains
    //          that key because `requestRedemption` blocks requests targeting
    //          non-live wallets. Because `notifyRedemptionTimeout` changes
    //          wallet state after first call (point 9), there is no possibility
    //          that the given redemption key could be reported as timed out
    //          multiple times. At the same time, if the given redemption key
    //          was already marked as fraudulent due to an amount-related fraud,
    //          it will not be possible to report a time out on it since it
    //          won't be present in `pendingRedemptions` mapping.
    //       6. Return the `requestedAmount` to the `redeemer`.
    //       7. Reduce the `pendingRedemptionsValue` (`wallets` mapping) for
    //          given wallet by request's redeemable amount computed as
    //          `requestedAmount - treasuryFee`.
    //       8. Punish the wallet, probably by slashing its operators.
    //       9. Change wallet's state in `wallets` mapping to `MovingFunds` in
    //          order to prevent against new redemption requests hitting
    //          that wallet.
    //      10. Expect the wallet to transfer its funds to another healthy
    //          wallet (just as in case of failed heartbeat). The wallet is
    //          expected to finish the already queued redemption requests
    //          before moving funds but we are not going to enforce it on-chain.

    // TODO: Function `submitRedemptionFraudProof`
    //
    //       Deposit and redemption fraud proofs are challenging to implement
    //       and it may happen we will have to rely on the coverage pool
    //       (https://github.com/keep-network/coverage-pools) and DAO to
    //       reimburse unlucky depositors and bring back the balance to the
    //       system in case  of a wallet fraud by liquidating a part of the
    //       coverage pool manually.
    //
    //       The probability of 51-of-100 wallet being fraudulent is negligible:
    //       https://github.com/keep-network/tbtc-v2/blob/main/docs/rfc/rfc-2.adoc#111-group-size-and-threshold
    //       and the coverage pool would be there to bring the balance back in
    //       case we are unlucky and malicious wallet emerges.
    //
    //       We do not want to slash for a misbehavior that is not provable
    //       on-chain and it is possible to construct such a Bitcoin transaction
    //       that is not provable on Ethereum, see
    //       https://consensys.net/diligence/blog/2020/05/tbtc-navigating-the-cross-chain-conundrum
    //
    //       The algorithm described below assumes we will be able to prove the
    //       TX on Ethereum which may not always be the case. Consider the steps
    //       below as an idea, and not necessarily how this function will be
    //       implemented because it may happen this function will never be
    //       implemented, given the Bitcoin transaction size problems.
    //
    //       The algorithm:
    //       1. Take a `BitcoinTx.Info` and `BitcoinTx.Proof` of the
    //          fraudulent transaction. It should also accept `walletPubKeyHash`
    //          and index of fraudulent output. Probably index of fraudulent
    //          input will be also required if the transaction is supposed
    //          to have a bad input vector.
    //       2. Perform SPV proof to make sure it occurred on Bitcoin chain.
    //          If not - revert.
    //       3. Check if wallet state is Live or MovingFunds. If not, revert.
    //       4. Validate the number of inputs. If there is one input and it
    //          points to the wallet's main UTXO - move to point 5. If there
    //          are multiple inputs and there is wallet's main UTXO in the set,
    //          check if this is  a sweep transaction. If it's not a sweep,
    //          consider it as fraudulent and move to point 6.
    //          In all other cases revert the call.
    //       5. Extract the output and analyze its type. The output is not
    //          a fraud and the call should be reverted ONLY IF one of the
    //          following conditions is true:
    //          - Output is a requested redemption held by `pendingRedemptions`
    //            and output value fulfills the request range. There is an
    //            open question if a misfunded request should be removed
    //            from `pendingRedemptions` (probably yes) and whether the
    //            redeemer should be reimbursed in case of an underfund.
    //          - Output is a timed out redemption held by `timedOutRedemptions`
    //            and output value fulfills the request range.
    //          - Output is a proper change i.e. a single output targeting
    //            the wallet PKH back and having a non-zero value.
    //          - Wallet is in MovingFunds state, the output points to the
    //            expected target wallet, have non-zero value, and is a single
    //            output in the vector.
    //          In all other cases consider the transaction as fraud and
    //          proceed to point 6.
    //       6. Punish the wallet, probably by severely slashing its operators.
    //       7. Change wallet's state in `wallets` mapping to `Terminated` in
    //          order to prevent against new redemption requests hitting
    //          that wallet. This also prevents against reporting a fraud
    //          multiple times for one transaction (see point 3) and blocks
    //          submission of sweep and redemption proofs. `Terminated` wallet
    //          is blocked in the Bridge forever. If the fraud was a mistake
    //          done by the wallet and the wallet is still honest deep in its
    //          heart, the wallet can coordinate off-chain to recover the BTC
    //          and donate it to another wallet. If they recover all of the
    //          remaining BTC, DAO might decide to reward them with tokens so
    //          that they can have at least some portion of their slashed
    //          tokens back.
}<|MERGE_RESOLUTION|>--- conflicted
+++ resolved
@@ -62,11 +62,8 @@
     using BTCUtils for bytes;
     using BTCUtils for uint256;
     using BytesLib for bytes;
-<<<<<<< HEAD
     using Frauds for Frauds.Data;
-=======
     using Wallets for Wallets.Data;
->>>>>>> ba171cce
 
     /// @notice Represents data which must be revealed by the depositor during
     ///         deposit reveal.
@@ -270,16 +267,6 @@
     ///         validating them before attempting to execute a sweep.
     mapping(uint256 => DepositRequest) public deposits;
 
-<<<<<<< HEAD
-    /// @notice Maps the 20-byte wallet public key hash (computed using
-    ///         Bitcoin HASH160 over the compressed ECDSA public key) to
-    ///         the latest wallet's main UTXO computed as
-    ///         keccak256(txHash | txOutputIndex | txOutputValue). The `tx`
-    ///         prefix refers to the transaction which created that main UTXO.
-    ///         The txHash is bytes32 (ordered as in Bitcoin internally),
-    ///         txOutputIndex an uint32, and txOutputValue an uint64 value.
-    mapping(bytes20 => bytes32) public mainUtxos;
-
     //TODO: Remember to update this map when implementing transferring funds
     //      between wallets (insert the main UTXO that was used as the input).
     /// @notice Collection of main UTXOs that are honestly spent indexed by
@@ -290,8 +277,6 @@
     ///         proven in the Bridge.
     mapping(uint256 => bool) public spentMainUTXOs;
 
-=======
->>>>>>> ba171cce
     /// @notice Collection of all pending redemption requests indexed by
     ///         redemption key built as
     ///         keccak256(walletPubKeyHash | redeemerOutputScript). The
@@ -439,18 +424,15 @@
         redemptionTreasuryFeeDivisor = 2000; // 1/2000 == 5bps == 0.05% == 0.0005
         redemptionTxMaxFee = 1000; // 1000 satoshi
         redemptionTimeout = 172800; // 48 hours
-<<<<<<< HEAD
         frauds.setSlashingAmount(1e8);
         frauds.setNotifierRewardMultiplier(20); // 20%
         frauds.setChallengeDefeatTimeout(7 days);
         frauds.setChallengeDepositAmount(2 ether);
-=======
 
         // TODO: Revisit initial values.
         wallets.init(_ecdsaWalletRegistry);
         wallets.setCreationPeriod(1 weeks);
         wallets.setBtcBalanceRange(1 * 1e8, 10 * 1e8); // [1 BTC, 10 BTC]
->>>>>>> ba171cce
     }
 
     /// @notice Updates parameters used by the `Wallets` library.
@@ -1467,11 +1449,14 @@
 
         bytes20 walletPubKeyHash = bytes20(compressedWalletPublicKey.hash160());
 
-        require(
-            // TODO: Rename WalletState.Active to WalletState.Live
-            wallets[walletPubKeyHash].state == WalletState.Active ||
-                wallets[walletPubKeyHash].state == WalletState.MovingFunds,
-            "Wallet is neither in Active nor MovingFunds state"
+        Wallets.Wallet storage wallet = wallets.registeredWallets[
+            walletPubKeyHash
+        ];
+
+        require(
+            wallet.state == Wallets.WalletState.Live ||
+                wallet.state == Wallets.WalletState.MovingFunds,
+            "Wallet is neither in Live nor MovingFunds state"
         );
 
         frauds.submitFraudChallenge(walletPublicKey, sighash, signature);
