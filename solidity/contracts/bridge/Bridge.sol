// SPDX-License-Identifier: MIT

// ██████████████     ▐████▌     ██████████████
// ██████████████     ▐████▌     ██████████████
//               ▐████▌    ▐████▌
//               ▐████▌    ▐████▌
// ██████████████     ▐████▌     ██████████████
// ██████████████     ▐████▌     ██████████████
//               ▐████▌    ▐████▌
//               ▐████▌    ▐████▌
//               ▐████▌    ▐████▌
//               ▐████▌    ▐████▌
//               ▐████▌    ▐████▌
//               ▐████▌    ▐████▌

pragma solidity 0.8.4;

<<<<<<< HEAD
import "../bank/Bank.sol";
import "./BitcoinTx.sol";
=======
import "@openzeppelin/contracts/access/Ownable.sol";

>>>>>>> f9c75db3
import {BTCUtils} from "@keep-network/bitcoin-spv-sol/contracts/BTCUtils.sol";
import {BytesLib} from "@keep-network/bitcoin-spv-sol/contracts/BytesLib.sol";
import {
    ValidateSPV
} from "@keep-network/bitcoin-spv-sol/contracts/ValidateSPV.sol";

/// @title Interface for the Bitcoin relay
/// @notice Contains only the methods needed by tBTC v2. The Bitcoin relay
///         provides the difficulty of the previous and current epoch. One
///         difficulty epoch spans 2016 blocks.
interface IRelay {
    /// @notice Returns the difficulty of the current epoch.
    function getCurrentEpochDifficulty() external view returns (uint256);

    /// @notice Returns the difficulty of the previous epoch.
    function getPrevEpochDifficulty() external view returns (uint256);
}

import "./BitcoinTx.sol";

/// @title Bitcoin Bridge
/// @notice Bridge manages BTC deposit and redemption flow and is increasing and
///         decreasing balances in the Bank as a result of BTC deposit and
///         redemption operations performed by depositors and redeemers.
///
///         Depositors send BTC funds to the most recently created off-chain
///         ECDSA wallet of the bridge using pay-to-script-hash (P2SH) or
///         pay-to-witness-script-hash (P2WSH) containing hashed information
///         about the depositor’s Ethereum address. Then, the depositor reveals
///         their Ethereum address along with their deposit blinding factor,
///         refund public key hash and refund locktime to the Bridge on Ethereum
///         chain. The off-chain ECDSA wallet listens for these sorts of
///         messages and when it gets one, it checks the Bitcoin network to make
///         sure the deposit lines up. If it does, the off-chain ECDSA wallet
///         may decide to pick the deposit transaction for sweeping, and when
///         the sweep operation is confirmed on the Bitcoin network, the ECDSA
///         wallet informs the Bridge about the sweep increasing appropriate
///         balances in the Bank.
/// @dev Bridge is an upgradeable component of the Bank.
contract Bridge is Ownable {
    using BTCUtils for bytes;
    using BTCUtils for uint256;
    using BytesLib for bytes;
    using ValidateSPV for bytes;
    using ValidateSPV for bytes32;

    /// @notice Represents data which must be revealed by the depositor during
    ///         deposit reveal.
    struct RevealInfo {
        // Index of the funding output belonging to the funding transaction.
        uint32 fundingOutputIndex;
        // Ethereum depositor address.
        address depositor;
        // The blinding factor as 8 bytes. Byte endianness doesn't matter
        // as this factor is not interpreted as uint.
        bytes8 blindingFactor;
        // The compressed Bitcoin public key (33 bytes and 02 or 03 prefix)
        // of the deposit's wallet hashed in the HASH160 Bitcoin opcode style.
        bytes20 walletPubKeyHash;
        // The compressed Bitcoin public key (33 bytes and 02 or 03 prefix)
        // that can be used to make the deposit refund after the refund
        // locktime passes. Hashed in the HASH160 Bitcoin opcode style.
        bytes20 refundPubKeyHash;
        // The refund locktime (4-byte LE). Interpreted according to locktime
        // parsing rules described in:
        // https://developer.bitcoin.org/devguide/transactions.html#locktime-and-sequence-number
        // and used with OP_CHECKLOCKTIMEVERIFY opcode as described in:
        // https://github.com/bitcoin/bips/blob/master/bip-0065.mediawiki
        bytes4 refundLocktime;
        // Address of the Bank vault to which the deposit is routed to.
        // Optional, can be 0x0. The vault must be trusted by the Bridge.
        address vault;
    }

    /// @notice Represents tBTC deposit data.
    struct DepositInfo {
        // Ethereum depositor address.
        address depositor;
        // Deposit amount in satoshi.
        uint64 amount;
        // UNIX timestamp the deposit was revealed at.
        uint32 revealedAt;
        // Address of the Bank vault the deposit is routed to.
        // Optional, can be 0x0.
        address vault;
        // UNIX timestamp the deposit was swept at. Note this is not the
        // time when the deposit was swept on Bitcoin chain but actually
        // the time when the sweep proof was delivered on Ethereum chain.
        uint32 sweptAt;
    }

<<<<<<< HEAD
    /// @notice Represents an info about a sweep.
    struct SweepInfo {
        // Hash of the sweep transaction.
        bytes32 txHash;
        // Value of the sweep transaction output.
        uint64 txOutputValue;
    }

    /// @notice Confirmations on the Bitcoin chain required to successfully
    ///         evaluate an SPV proof.
    uint256 public immutable txProofDifficultyFactor;

    /// @notice Address of the Bank this Bridge belongs to.
    Bank public immutable bank;

    /// TODO: Make it updatable
    /// @notice Handle to the Bitcoin relay.
    IRelay public immutable relay;

    /// @notice Collection of all revealed deposits indexed by
=======
    /// @notice Indicates if the vault with the given address is trusted or not.
    ///         Depositors can route their revealed deposits only to trusted
    ///         vaults and have trusted vaults notified about new deposits as
    ///         soon as these deposits get swept. Vaults not trusted by the
    ///         Bridge can still be used by Bank balance owners on their own
    ///         responsibility - anyone can approve their Bank balance to any
    ///         address.
    mapping(address => bool) public isVaultTrusted;

    /// @notice Collection of all unswept deposits indexed by
>>>>>>> f9c75db3
    ///         keccak256(fundingTxHash | fundingOutputIndex).
    ///         The fundingTxHash is LE bytes32 and fundingOutputIndex an uint32.
    ///         This mapping may contain valid and invalid deposits and the
    ///         wallet is responsible for validating them before attempting to
    ///         execute a sweep.
    ///
    mapping(uint256 => DepositInfo) public deposits;

    /// @notice Maps the wallet public key hash (computed using HASH160 opcode)
    ///         to the latest sweep computed as keccak256(txHash | txOutputValue).
    mapping(bytes20 => bytes32) public sweeps;

    event DepositRevealed(
        bytes32 fundingTxHash,
        uint32 fundingOutputIndex,
        address depositor,
        bytes8 blindingFactor,
        bytes20 walletPubKeyHash,
        bytes20 refundPubKeyHash,
        bytes4 refundLocktime,
        address vault
    );

<<<<<<< HEAD
    constructor(
        address _bank,
        address _relay,
        uint256 _txProofDifficultyFactor
    ) {
        require(_bank != address(0), "Bank address cannot be zero");
        bank = Bank(_bank);

        require(_relay != address(0), "Relay address cannot be zero");
        relay = IRelay(_relay);

        txProofDifficultyFactor = _txProofDifficultyFactor;
=======
    event VaultStatusUpdated(address indexed vault, bool isTrusted);

    /// @notice Allows the Governance to mark the given vault address as trusted
    ///         or no longer trusted. Vaults are not trusted by default.
    ///         Trusted vault must meet the following criteria:
    ///         - `IVault.onBalanceIncreased` must have a known, low gas cost.
    ///         - `IVault.onBalanceIncreased` must never revert.
    /// @dev Without restricting reveal only to trusted vaults, malicious
    ///      vaults not meeting the criteria would be able to nuke sweep proof
    ///      transactions executed by ECDSA wallet with  deposits routed to
    ///      them.
    /// @param vault The address of the vault
    /// @param isTrusted flag indicating whether the vault is trusted or not
    /// @dev Can only be called by the Governance.
    function setVaultStatus(address vault, bool isTrusted) external onlyOwner {
        isVaultTrusted[vault] = isTrusted;
        emit VaultStatusUpdated(vault, isTrusted);
>>>>>>> f9c75db3
    }

    /// @notice Used by the depositor to reveal information about their P2(W)SH
    ///         Bitcoin deposit to the Bridge on Ethereum chain. The off-chain
    ///         wallet listens for revealed deposit events and may decide to
    ///         include the revealed deposit in the next executed sweep.
    ///         Information about the Bitcoin deposit can be revealed before or
    ///         after the Bitcoin transaction with P2(W)SH deposit is mined on
    ///         the Bitcoin chain. Worth noting, the gas cost of this function
    ///         scales with the number of P2(W)SH transaction inputs and
    ///         outputs. The deposit may be routed to one of the trusted vaults.
    ///         When a deposit is routed to a vault, vault gets notified when
    ///         the deposit gets swept and it may execute the appropriate action.
    /// @param fundingTx Bitcoin funding transaction data, see `BitcoinTx.Info`
    /// @param reveal Deposit reveal data, see `RevealInfo struct
    /// @dev Requirements:
    ///      - `reveal.vault` must be 0x0 or point to a trusted vault
    ///      - `reveal.fundingOutputIndex` must point to the actual P2(W)SH
    ///        output of the BTC deposit transaction
    ///      - `reveal.depositor` must be the Ethereum address used in the
    ///        P2(W)SH BTC deposit transaction,
    ///      - `reveal.blindingFactor` must be the blinding factor used in the
    ///        P2(W)SH BTC deposit transaction,
    ///      - `reveal.walletPubKeyHash` must be the wallet pub key hash used in
    ///        the P2(W)SH BTC deposit transaction,
    ///      - `reveal.refundPubKeyHash` must be the refund pub key hash used in
    ///        the P2(W)SH BTC deposit transaction,
    ///      - `reveal.refundLocktime` must be the refund locktime used in the
    ///        P2(W)SH BTC deposit transaction,
    ///      - BTC deposit for the given `fundingTxHash`, `fundingOutputIndex`
    ///        can be revealed only one time.
    ///
    ///      If any of these requirements is not met, the wallet _must_ refuse
    ///      to sweep the deposit and the depositor has to wait until the
    ///      deposit script unlocks to receive their BTC back.
    function revealDeposit(
        BitcoinTx.Info calldata fundingTx,
        RevealInfo calldata reveal
    ) external {
        require(
            reveal.vault == address(0) || isVaultTrusted[reveal.vault],
            "Vault is not trusted"
        );

        bytes memory expectedScript =
            abi.encodePacked(
                hex"14", // Byte length of depositor Ethereum address.
                reveal.depositor,
                hex"75", // OP_DROP
                hex"08", // Byte length of blinding factor value.
                reveal.blindingFactor,
                hex"75", // OP_DROP
                hex"76", // OP_DUP
                hex"a9", // OP_HASH160
                hex"14", // Byte length of a compressed Bitcoin public key hash.
                reveal.walletPubKeyHash,
                hex"87", // OP_EQUAL
                hex"63", // OP_IF
                hex"ac", // OP_CHECKSIG
                hex"67", // OP_ELSE
                hex"76", // OP_DUP
                hex"a9", // OP_HASH160
                hex"14", // Byte length of a compressed Bitcoin public key hash.
                reveal.refundPubKeyHash,
                hex"88", // OP_EQUALVERIFY
                hex"04", // Byte length of refund locktime value.
                reveal.refundLocktime,
                hex"b1", // OP_CHECKLOCKTIMEVERIFY
                hex"75", // OP_DROP
                hex"ac", // OP_CHECKSIG
                hex"68" // OP_ENDIF
            );

        bytes memory fundingOutput =
            fundingTx.outputVector.extractOutputAtIndex(
                reveal.fundingOutputIndex
            );
        bytes memory fundingOutputHash = fundingOutput.extractHash();

        if (fundingOutputHash.length == 20) {
            // A 20-byte output hash is used by P2SH. That hash is constructed
            // by applying OP_HASH160 on the locking script. A 20-byte output
            // hash is used as well by P2PKH and P2WPKH (OP_HASH160 on the
            // public key). However, since we compare the actual output hash
            // with an expected locking script hash, this check will succeed only
            // for P2SH transaction type with expected script hash value. For
            // P2PKH and P2WPKH, it will fail on the output hash comparison with
            // the expected locking script hash.
            require(
                keccak256(fundingOutputHash) ==
                    keccak256(expectedScript.hash160()),
                "Wrong 20-byte script hash"
            );
        } else if (fundingOutputHash.length == 32) {
            // A 32-byte output hash is used by P2WSH. That hash is constructed
            // by applying OP_HASH256 on the locking script.
            require(
                fundingOutputHash.toBytes32() == expectedScript.hash256(),
                "Wrong 32-byte script hash"
            );
        } else {
            revert("Wrong script hash length");
        }

        // Resulting TX hash is in native Bitcoin little-endian format.
        bytes32 fundingTxHash =
            abi
                .encodePacked(
                fundingTx
                    .version,
                fundingTx
                    .inputVector,
                fundingTx
                    .outputVector,
                fundingTx
                    .locktime
            )
                .hash256();

        DepositInfo storage deposit =
            deposits[
                uint256(
                    keccak256(
                        abi.encodePacked(
                            fundingTxHash,
                            reveal.fundingOutputIndex
                        )
                    )
                )
            ];
        require(deposit.revealedAt == 0, "Deposit already revealed");

        bytes8 fundingOutputAmount;
        /* solhint-disable-next-line no-inline-assembly */
        assembly {
            // First 8 bytes (little-endian) of the funding output represents
            // its value. To take the value, we need to jump over the first
            // word determining the array length, load the array, and trim it
            // by putting it to a bytes8.
            fundingOutputAmount := mload(add(fundingOutput, 32))
        }

        deposit.amount = BTCUtils.reverseUint64(uint64(fundingOutputAmount));
        deposit.depositor = reveal.depositor;
        /* solhint-disable-next-line not-rely-on-time */
        deposit.revealedAt = uint32(block.timestamp);
        deposit.vault = reveal.vault;

        emit DepositRevealed(
            fundingTxHash,
            reveal.fundingOutputIndex,
            reveal.depositor,
            reveal.blindingFactor,
            reveal.walletPubKeyHash,
            reveal.refundPubKeyHash,
            reveal.refundLocktime,
            reveal.vault
        );
    }

    /// @notice Used by the wallet to prove the BTC deposit sweep transaction
    ///         and to update Bank balances accordingly. Sweep is only accepted
    ///         if it satisfies SPV proof.
    ///
    ///         The function is performing Bank balance updates by first
    ///         computing the Bitcoin fee for the sweep transaction. The fee is
    ///         divided evenly between all swept deposits. Each depositor
    ///         receives a balance in the bank equal to the amount inferred
    ///         during the reveal transaction, minus their fee share.
    ///
    ///         It is possible to prove the given sweep only one time.
    /// @param sweepTx Bitcoin sweep transaction data.
    /// @param sweepProof Bitcoin sweep proof data.
    /// TODO: List requirements in @dev section.
    function sweep(
        BitcoinTx.Info calldata sweepTx,
        BitcoinTx.Proof calldata sweepProof,
        SweepInfo calldata previousSweep
    ) external {
        // The actual transaction proof is performed here. After that point, we
        // can assume the transaction happened on Bitcoin chain and has
        // a sufficient number of confirmations as determined by
        // `txProofDifficultyFactor` constant.
        bytes32 sweepTxHash = validateSweepTxProof(sweepTx, sweepProof);

        // Process sweep transaction output and extract its target wallet
        // public key hash and value.
        (bytes20 walletPubKeyHash, uint64 sweepTxOutputValue) =
            processSweepTxOutput(sweepTx);

        // Check if previous sweep for given wallet exists. If so, validate
        // passed previous sweep data against the stored hash and use them for
        // further processing. If no previous sweep exists, use empty data.
        SweepInfo memory resolvedPreviousSweep;
        bytes32 previousSweepHash = sweeps[walletPubKeyHash];
        if (previousSweepHash != bytes32(0)) {
            require(
                keccak256(
                    abi.encodePacked(
                        previousSweep.txHash,
                        previousSweep.txOutputValue
                    )
                ) == previousSweepHash,
                "Invalid previous sweep data"
            );
            resolvedPreviousSweep = previousSweep;
        }

        // Process sweep transaction inputs and extract their value sum and
        // all information needed to perform deposit bookkeeping.
        (
            uint256 sweepTxInputsValue,
            address[] memory depositors,
            uint256[] memory depositedAmounts
        ) = processSweepTxInputs(sweepTx, resolvedPreviousSweep);

        // Compute the sweep transaction fee which is a difference between
        // inputs amounts sum and the output amount.
        // TODO: Check fee against max fee.
        uint256 fee = sweepTxInputsValue - sweepTxOutputValue;
        // Calculate fee share by dividing the total fee by deposits count.
        // TODO: Deal with precision loss.
        uint256 feeShare = fee / depositedAmounts.length;
        // Reduce each deposit amount by fee share value.
        for (uint256 i = 0; i < depositedAmounts.length; i++) {
            // TODO: The feeShare can be bigger than the amount.
            depositedAmounts[i] -= feeShare;
        }

        // Record this sweep data and assign them to the wallet public key hash.
        sweeps[walletPubKeyHash] = keccak256(
            abi.encodePacked(sweepTxHash, sweepTxOutputValue)
        );

        // Update depositors balances in the Bank.
        bank.increaseBalances(depositors, depositedAmounts);

        // TODO: Handle deposits having `vault` set.
        // TODO: Emit an event.
        // TODO: Check for all possible edge cases and whether existing checks cover them.
    }

    // TODO: Documentation.
    function validateSweepTxProof(
        BitcoinTx.Info calldata sweepTx,
        BitcoinTx.Proof calldata sweepProof
    ) internal view returns (bytes32 sweepTxHash) {
        require(
            sweepTx.inputVector.validateVin(),
            "Invalid input vector provided"
        );
        require(
            sweepTx.outputVector.validateVout(),
            "Invalid output vector provided"
        );

        sweepTxHash = abi
            .encodePacked(
            sweepTx
                .version,
            sweepTx
                .inputVector,
            sweepTx
                .outputVector,
            sweepTx
                .locktime
        )
            .hash256();

        checkProofFromTxHash(sweepTxHash, sweepProof);

        return sweepTxHash;
    }

    // TODO: Documentation.
    function checkProofFromTxHash(
        bytes32 txHash,
        BitcoinTx.Proof calldata proof
    ) internal view {
        require(
            txHash.prove(
                proof.bitcoinHeaders.extractMerkleRootLE(),
                proof.merkleProof,
                proof.txIndexInBlock
            ),
            "Tx merkle proof is not valid for provided header and tx hash"
        );

        evaluateProofDifficulty(proof.bitcoinHeaders);
    }

    // TODO: Documentation.
    function evaluateProofDifficulty(bytes memory bitcoinHeaders)
        internal
        view
    {
        uint256 requestedDiff = 0;
        uint256 currentDiff = relay.getCurrentEpochDifficulty();
        uint256 previousDiff = relay.getPrevEpochDifficulty();
        uint256 firstHeaderDiff =
            bitcoinHeaders.extractTarget().calculateDifficulty();

        if (firstHeaderDiff == currentDiff) {
            requestedDiff = currentDiff;
        } else if (firstHeaderDiff == previousDiff) {
            requestedDiff = previousDiff;
        } else {
            revert("Not at current or previous difficulty");
        }

        uint256 observedDiff = bitcoinHeaders.validateHeaderChain();

        require(
            observedDiff != ValidateSPV.getErrBadLength(),
            "Invalid length of the headers chain"
        );
        require(
            observedDiff != ValidateSPV.getErrInvalidChain(),
            "Invalid headers chain"
        );
        require(
            observedDiff != ValidateSPV.getErrLowWork(),
            "Insufficient work in a header"
        );

        require(
            observedDiff >= requestedDiff * txProofDifficultyFactor,
            "Insufficient accumulated difficulty in header chain"
        );
    }

    // TODO: Documentation.
    function processSweepTxOutput(BitcoinTx.Info calldata sweepTx)
        internal
        pure
        returns (bytes20 walletPubKeyHash, uint64 value)
    {
        // To determine the total number of sweep transaction outputs, we need to
        // parse the compactSize uint (VarInt) the output vector is prepended by.
        // That compactSize uint encodes the number of vector elements using the
        // format presented in:
        // https://developer.bitcoin.org/reference/transactions.html#compactsize-unsigned-integers
        // We don't need asserting the compactSize uint is parseable since it
        // was already checked during `validateVout` validation.
        (, uint256 outputsCount) = sweepTx.outputVector.parseVarInt();
        require(
            outputsCount == 1,
            "Sweep transaction must have a single output"
        );

        bytes memory output = sweepTx.outputVector.extractOutputAtIndex(0);
        value = output.extractValue();
        bytes memory walletPubKeyHashBytes = output.extractHash();
        // The sweep transaction output should always be P2PKH or P2WPKH.
        // In both cases, the wallet public key hash should be 20 bytes length.
        require(
            walletPubKeyHashBytes.length == 20,
            "Wallet public key hash should have 20 bytes"
        );
        /* solhint-disable-next-line no-inline-assembly */
        assembly {
            walletPubKeyHash := mload(add(walletPubKeyHashBytes, 32))
        }

        return (walletPubKeyHash, value);
    }

    // TODO: Documentation.
    function processSweepTxInputs(
        BitcoinTx.Info calldata sweepTx,
        SweepInfo memory previousSweep
    )
        internal
        returns (
            uint256 inputsValue,
            address[] memory depositors,
            uint256[] memory depositedAmounts
        )
    {
        // Flag indicating whether the previous sweep transaction output
        // is included as an input. If current sweep is the first sweep
        // of given wallet, we use a shortcut and initialize it with `true`.
        bool previousSweepFlag = previousSweep.txHash == bytes32(0);

        // Determining the total number of sweep transaction inputs in the same
        // way as for number of outputs.
        (uint256 inputsCompactSizeUintLength, uint256 inputsCount) =
            sweepTx.inputVector.parseVarInt();

        // To determine the first input starting index, we must jump over
        // the compactSize uint which prepends the input vector. One byte must
        // be added because of how `parseVarInt` returns the length of the
        // compactSize uint. Refer `BTCUtils` library for more details.
        uint256 inputStartingIndex = 1 + inputsCompactSizeUintLength;

        // Determine the swept deposits count. If the `previousSweepFlag` is
        // already `true` that means the current sweep is the first one
        // for given wallet and we shouldn't expect an additional input. If
        // so, all inputs should be deposits. Otherwise, we need to subtract
        // one input since it represents a previous sweep output.
        depositors = new address[](
            previousSweepFlag ? inputsCount : inputsCount - 1
        );
        depositedAmounts = new uint256[](depositors.length);

        // Initialize helper variables.
        uint256 processedDepositsCount = 0;

        // Inputs processing loop.
        for (uint256 i = 0; i < inputsCount; i++) {
            // Check if we are at the end of the input vector.
            if (inputStartingIndex >= sweepTx.inputVector.length) {
                break;
            }

            (bytes32 inputTxHash, uint32 inputTxIndex, uint256 inputLength) =
                parseTxInputAt(sweepTx, inputStartingIndex);

            DepositInfo storage deposit =
                deposits[
                    uint256(
                        keccak256(abi.encodePacked(inputTxHash, inputTxIndex))
                    )
                ];

            if (deposit.revealedAt != 0) {
                require(deposit.sweptAt == 0, "Deposit already swept");
                /* solhint-disable-next-line not-rely-on-time */
                deposit.sweptAt = uint32(block.timestamp);

                depositors[processedDepositsCount] = deposit.depositor;
                depositedAmounts[processedDepositsCount] = deposit.amount;
                inputsValue += depositedAmounts[processedDepositsCount];

                processedDepositsCount++;
            } else if (
                !previousSweepFlag && previousSweep.txHash == inputTxHash
            ) {
                inputsValue += previousSweep.txOutputValue;
                previousSweepFlag = true;
            } else {
                revert("Unknown input type");
            }

            // Make the `inputStartingIndex` pointing to the next input by
            // increasing it by current input's length.
            inputStartingIndex += inputLength;
        }

        // Assert the previous sweep flag is true which means previous sweep
        // output was used as current sweep input or previous sweep has not
        // occurred at all.
        require(
            previousSweepFlag,
            "Previous sweep output not present in sweep transaction inputs"
        );

        return (inputsValue, depositors, depositedAmounts);
    }

    // TODO: Documentation. Mention that `txInfo` data should be validated outside.
    function parseTxInputAt(
        BitcoinTx.Info calldata txInfo,
        uint256 inputStartingIndex
    )
        internal
        pure
        returns (
            bytes32 inputTxHash,
            uint32 inputTxIndex,
            uint256 inputLength
        )
    {
        inputTxHash = txInfo.inputVector.extractInputTxIdLeAt(
            inputStartingIndex
        );

        inputTxIndex = BTCUtils.reverseUint32(
            uint32(txInfo.inputVector.extractTxIndexLeAt(inputStartingIndex))
        );

        inputLength = txInfo.inputVector.determineInputLengthAt(
            inputStartingIndex
        );

        return (inputTxHash, inputTxIndex, inputLength);
    }

    // TODO It is possible a malicious wallet can sweep deposits that can not
    //      be later proved on Ethereum. For example, a deposit with
    //      an incorrect amount revealed. We need to provide a function for honest
    //      depositors, next to sweep, to prove their swept balances on Ethereum
    //      selectively, based on deposits they have earlier received.
    //      (UPDATE PR #90: Is it still the case since amounts are inferred?)
}<|MERGE_RESOLUTION|>--- conflicted
+++ resolved
@@ -15,18 +15,16 @@
 
 pragma solidity 0.8.4;
 
-<<<<<<< HEAD
-import "../bank/Bank.sol";
-import "./BitcoinTx.sol";
-=======
 import "@openzeppelin/contracts/access/Ownable.sol";
 
->>>>>>> f9c75db3
 import {BTCUtils} from "@keep-network/bitcoin-spv-sol/contracts/BTCUtils.sol";
 import {BytesLib} from "@keep-network/bitcoin-spv-sol/contracts/BytesLib.sol";
 import {
     ValidateSPV
 } from "@keep-network/bitcoin-spv-sol/contracts/ValidateSPV.sol";
+
+import "../bank/Bank.sol";
+import "./BitcoinTx.sol";
 
 /// @title Interface for the Bitcoin relay
 /// @notice Contains only the methods needed by tBTC v2. The Bitcoin relay
@@ -39,8 +37,6 @@
     /// @notice Returns the difficulty of the previous epoch.
     function getPrevEpochDifficulty() external view returns (uint256);
 }
-
-import "./BitcoinTx.sol";
 
 /// @title Bitcoin Bridge
 /// @notice Bridge manages BTC deposit and redemption flow and is increasing and
@@ -113,7 +109,6 @@
         uint32 sweptAt;
     }
 
-<<<<<<< HEAD
     /// @notice Represents an info about a sweep.
     struct SweepInfo {
         // Hash of the sweep transaction.
@@ -133,8 +128,6 @@
     /// @notice Handle to the Bitcoin relay.
     IRelay public immutable relay;
 
-    /// @notice Collection of all revealed deposits indexed by
-=======
     /// @notice Indicates if the vault with the given address is trusted or not.
     ///         Depositors can route their revealed deposits only to trusted
     ///         vaults and have trusted vaults notified about new deposits as
@@ -144,8 +137,7 @@
     ///         address.
     mapping(address => bool) public isVaultTrusted;
 
-    /// @notice Collection of all unswept deposits indexed by
->>>>>>> f9c75db3
+    /// @notice Collection of all revealed deposits indexed by
     ///         keccak256(fundingTxHash | fundingOutputIndex).
     ///         The fundingTxHash is LE bytes32 and fundingOutputIndex an uint32.
     ///         This mapping may contain valid and invalid deposits and the
@@ -169,7 +161,8 @@
         address vault
     );
 
-<<<<<<< HEAD
+    event VaultStatusUpdated(address indexed vault, bool isTrusted);
+
     constructor(
         address _bank,
         address _relay,
@@ -182,8 +175,7 @@
         relay = IRelay(_relay);
 
         txProofDifficultyFactor = _txProofDifficultyFactor;
-=======
-    event VaultStatusUpdated(address indexed vault, bool isTrusted);
+    }
 
     /// @notice Allows the Governance to mark the given vault address as trusted
     ///         or no longer trusted. Vaults are not trusted by default.
@@ -200,7 +192,6 @@
     function setVaultStatus(address vault, bool isTrusted) external onlyOwner {
         isVaultTrusted[vault] = isTrusted;
         emit VaultStatusUpdated(vault, isTrusted);
->>>>>>> f9c75db3
     }
 
     /// @notice Used by the depositor to reveal information about their P2(W)SH
