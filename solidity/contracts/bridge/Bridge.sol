--- conflicted
+++ resolved
@@ -932,14 +932,9 @@
     ///      - Moving funds dust threshold must be greater than zero
     function updateMovingFundsParameters(
         uint64 movingFundsTxMaxTotalFee,
-<<<<<<< HEAD
         uint32 movingFundsTimeout,
         uint64 movingFundsDustThreshold
-    ) external onlyOwner {
-=======
-        uint32 movingFundsTimeout
     ) external onlyGovernance {
->>>>>>> dc6d5b7d
         self.updateMovingFundsParameters(
             movingFundsTxMaxTotalFee,
             movingFundsTimeout,
@@ -1224,7 +1219,11 @@
     function movingFundsParameters()
         external
         view
-        returns (uint64 movingFundsTxMaxTotalFee, uint32 movingFundsTimeout, uint64 movingFundsDustThreshold)
+        returns (
+            uint64 movingFundsTxMaxTotalFee,
+            uint32 movingFundsTimeout,
+            uint64 movingFundsDustThreshold
+        )
     {
         movingFundsTxMaxTotalFee = self.movingFundsTxMaxTotalFee;
         movingFundsTimeout = self.movingFundsTimeout;
