--- conflicted
+++ resolved
@@ -599,14 +599,9 @@
     /// @dev Requirements:
     ///      - The wallet must be in the MovingFunds state,
     ///      - The target wallets commitment must not be already submitted for
-<<<<<<< HEAD
-    ///        the given moving funds wallet
-    ///      - Live wallets count must be zero
-    ///      - The moving funds timeout reset delay must be elapsed
-=======
     ///        the given moving funds wallet,
-    ///      - Live wallets count must be zero.
->>>>>>> c8a8bafd
+    ///      - Live wallets count must be zero,
+    ///      - The moving funds timeout reset delay must be elapsed.
     function resetMovingFundsTimeout(bytes20 walletPubKeyHash) external {
         self.resetMovingFundsTimeout(walletPubKeyHash);
     }
@@ -1212,15 +1207,10 @@
     /// @dev Requirements:
     ///      - Moving funds transaction max total fee must be greater than zero,
     ///      - Moving funds dust threshold must be greater than zero and lower
-<<<<<<< HEAD
-    ///        than the redemption dust threshold
-    ///      - Moving funds timeout reset delay must be greater than zero
+    ///        than the redemption dust threshold,
+    ///      - Moving funds timeout reset delay must be greater than zero,
     ///      - Moving funds timeout must be greater than the moving funds
-    ///        timeout reset delay
-=======
-    ///        than the redemption dust threshold,
-    ///      - Moving funds timeout must be greater than zero,
->>>>>>> c8a8bafd
+    ///        timeout reset delay,
     ///      - Moving funds timeout notifier reward multiplier must be in the
     ///        range [0, 100],
     ///      - Moved funds sweep transaction max total fee must be greater than zero,
