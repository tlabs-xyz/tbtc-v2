--- conflicted
+++ resolved
@@ -275,6 +275,8 @@
     ///           successfully
     ///         - `notifyRedemptionTimeout` in case the request was reported
     ///           to be timed out
+    ///         - `submitRedemptionFraudProof` in case the request was handled
+    ///           in an fraudulent way amount-wise.
     mapping(uint256 => RedemptionRequest) public pendingRedemptions;
 
     /// @notice Collection of all timed out redemptions requests indexed by
@@ -314,16 +316,17 @@
         bytes20 indexed walletPubKeyHash
     );
 
-<<<<<<< HEAD
     event WalletMovingFunds(
         bytes32 indexed ecdsaWalletID,
         bytes20 indexed walletPubKeyHash
     );
 
     event WalletClosed(
-=======
+        bytes32 indexed ecdsaWalletID,
+        bytes20 indexed walletPubKeyHash
+    );
+
     event WalletTerminated(
->>>>>>> 6ca6dcd4
         bytes32 indexed ecdsaWalletID,
         bytes20 indexed walletPubKeyHash
     );
@@ -494,7 +497,6 @@
         wallets.registerNewWallet(ecdsaWalletID, publicKeyX, publicKeyY);
     }
 
-<<<<<<< HEAD
     /// @notice A callback function that is called by the ECDSA Wallet Registry
     ///         once a wallet heartbeat failure is detected.
     /// @param ecdsaWalletID Wallet's unique identifier.
@@ -505,15 +507,10 @@
     ///      - Wallet must be in Live state
     function __ecdsaWalletHeartbeatFailedCallback(
         /* solhint-disable-next-line no-unused-vars */
-=======
-    // TODO: Documentation.
-    function __ecdsaWalletHeartbeatFailedCallback(
->>>>>>> 6ca6dcd4
         bytes32 ecdsaWalletID,
         bytes32 publicKeyX,
         bytes32 publicKeyY
     ) external override {
-<<<<<<< HEAD
         wallets.notifyWalletHeartbeatFailed(publicKeyX, publicKeyY);
     }
 
@@ -537,9 +534,6 @@
         BitcoinTx.UTXO calldata walletMainUtxo
     ) external {
         wallets.notifyWalletExhausted(walletPubKeyHash, walletMainUtxo);
-=======
-        // TODO: Implementation.
->>>>>>> 6ca6dcd4
     }
 
     /// @notice Gets details about a registered wallet.
