// SPDX-License-Identifier: MIT

// ██████████████     ▐████▌     ██████████████
// ██████████████     ▐████▌     ██████████████
//               ▐████▌    ▐████▌
//               ▐████▌    ▐████▌
// ██████████████     ▐████▌     ██████████████
// ██████████████     ▐████▌     ██████████████
//               ▐████▌    ▐████▌
//               ▐████▌    ▐████▌
//               ▐████▌    ▐████▌
//               ▐████▌    ▐████▌
//               ▐████▌    ▐████▌
//               ▐████▌    ▐████▌

pragma solidity ^0.8.9;

import "@keep-network/random-beacon/contracts/Governable.sol";

import {IWalletOwner as EcdsaWalletOwner} from "@keep-network/ecdsa/contracts/api/IWalletOwner.sol";

import "./IRelay.sol";
import "./BridgeState.sol";
import "./Deposit.sol";
import "./Sweep.sol";
import "./Redemption.sol";
import "./BitcoinTx.sol";
import "./EcdsaLib.sol";
import "./Wallets.sol";
import "./Fraud.sol";
import "./MovingFunds.sol";

import "../bank/Bank.sol";

/// @title Bitcoin Bridge
/// @notice Bridge manages BTC deposit and redemption flow and is increasing and
///         decreasing balances in the Bank as a result of BTC deposit and
///         redemption operations performed by depositors and redeemers.
///
///         Depositors send BTC funds to the most recently created off-chain
///         ECDSA wallet of the bridge using pay-to-script-hash (P2SH) or
///         pay-to-witness-script-hash (P2WSH) containing hashed information
///         about the depositor’s Ethereum address. Then, the depositor reveals
///         their Ethereum address along with their deposit blinding factor,
///         refund public key hash and refund locktime to the Bridge on Ethereum
///         chain. The off-chain ECDSA wallet listens for these sorts of
///         messages and when it gets one, it checks the Bitcoin network to make
///         sure the deposit lines up. If it does, the off-chain ECDSA wallet
///         may decide to pick the deposit transaction for sweeping, and when
///         the sweep operation is confirmed on the Bitcoin network, the ECDSA
///         wallet informs the Bridge about the sweep increasing appropriate
///         balances in the Bank.
/// @dev Bridge is an upgradeable component of the Bank. The order of
///      functionalities in this contract is: deposit, sweep, redemption,
///      moving funds, wallet lifecycle, frauds, parameters.
///
/// TODO: Revisit all events and look which parameters should be indexed.
/// TODO: Align the convention around `param` and `dev` endings. They should
///       not have a punctuation mark.
contract Bridge is Governable, EcdsaWalletOwner {
    using BridgeState for BridgeState.Storage;
    using Deposit for BridgeState.Storage;
    using Sweep for BridgeState.Storage;
    using Redemption for BridgeState.Storage;
    using MovingFunds for BridgeState.Storage;
    using Wallets for BridgeState.Storage;
    using Fraud for BridgeState.Storage;

    BridgeState.Storage internal self;

    event DepositRevealed(
        bytes32 fundingTxHash,
        uint32 fundingOutputIndex,
        address depositor,
        uint64 amount,
        bytes8 blindingFactor,
        bytes20 walletPubKeyHash,
        bytes20 refundPubKeyHash,
        bytes4 refundLocktime,
        address vault
    );

    event DepositsSwept(bytes20 walletPubKeyHash, bytes32 sweepTxHash);

    event RedemptionRequested(
        bytes20 walletPubKeyHash,
        bytes redeemerOutputScript,
        address redeemer,
        uint64 requestedAmount,
        uint64 treasuryFee,
        uint64 txMaxFee
    );

    event RedemptionsCompleted(
        bytes20 walletPubKeyHash,
        bytes32 redemptionTxHash
    );

    event RedemptionTimedOut(
        bytes20 walletPubKeyHash,
        bytes redeemerOutputScript
    );

    event WalletMovingFunds(
        bytes32 indexed ecdsaWalletID,
        bytes20 indexed walletPubKeyHash
    );

    event MovingFundsCommitmentSubmitted(
        bytes20 walletPubKeyHash,
        bytes20[] targetWallets,
        address submitter
    );

    event MovingFundsCompleted(
        bytes20 walletPubKeyHash,
        bytes32 movingFundsTxHash
    );

    event MovingFundsTimedOut(bytes20 walletPubKeyHash);

    event MovingFundsBelowDustReported(bytes20 walletPubKeyHash);

    event NewWalletRequested();

    event NewWalletRegistered(
        bytes32 indexed ecdsaWalletID,
        bytes20 indexed walletPubKeyHash
    );

    event WalletClosing(
        bytes32 indexed ecdsaWalletID,
        bytes20 indexed walletPubKeyHash
    );

    event WalletClosed(
        bytes32 indexed ecdsaWalletID,
        bytes20 indexed walletPubKeyHash
    );

    event WalletTerminated(
        bytes32 indexed ecdsaWalletID,
        bytes20 indexed walletPubKeyHash
    );

    event FraudChallengeSubmitted(
        bytes20 walletPubKeyHash,
        bytes32 sighash,
        uint8 v,
        bytes32 r,
        bytes32 s
    );

    event FraudChallengeDefeated(bytes20 walletPubKeyHash, bytes32 sighash);

    event FraudChallengeDefeatTimedOut(
        bytes20 walletPubKeyHash,
        bytes32 sighash
    );

    event VaultStatusUpdated(address indexed vault, bool isTrusted);

    event DepositParametersUpdated(
        uint64 depositDustThreshold,
        uint64 depositTreasuryFeeDivisor,
        uint64 depositTxMaxFee
    );

    event RedemptionParametersUpdated(
        uint64 redemptionDustThreshold,
        uint64 redemptionTreasuryFeeDivisor,
        uint64 redemptionTxMaxFee,
        uint256 redemptionTimeout
    );

    event MovingFundsParametersUpdated(
        uint64 movingFundsTxMaxTotalFee,
        uint32 movingFundsTimeout,
<<<<<<< HEAD
        uint96 movingFundsTimeoutSlashingAmount,
        uint256 movingFundsTimeoutNotifierRewardMultiplier
=======
        uint64 movingFundsDustThreshold
>>>>>>> c779069d
    );

    event WalletParametersUpdated(
        uint32 walletCreationPeriod,
        uint64 walletMinBtcBalance,
        uint64 walletMaxBtcBalance,
        uint32 walletMaxAge,
        uint64 walletMaxBtcTransfer,
        uint32 walletClosingPeriod
    );

    event FraudParametersUpdated(
        uint96 fraudSlashingAmount,
        uint256 fraudNotifierRewardMultiplier,
        uint256 fraudChallengeDefeatTimeout,
        uint256 fraudChallengeDepositAmount
    );

    constructor(
        address _bank,
        address _relay,
        address _treasury,
        address _ecdsaWalletRegistry,
        uint256 _txProofDifficultyFactor
    ) {
        require(_bank != address(0), "Bank address cannot be zero");
        self.bank = Bank(_bank);

        require(_relay != address(0), "Relay address cannot be zero");
        self.relay = IRelay(_relay);

        require(
            _ecdsaWalletRegistry != address(0),
            "ECDSA Wallet Registry address cannot be zero"
        );
        self.ecdsaWalletRegistry = EcdsaWalletRegistry(_ecdsaWalletRegistry);

        require(_treasury != address(0), "Treasury address cannot be zero");
        self.treasury = _treasury;

        self.txProofDifficultyFactor = _txProofDifficultyFactor;

        // TODO: Revisit initial values.
        self.depositDustThreshold = 1000000; // 1000000 satoshi = 0.01 BTC
        self.depositTxMaxFee = 10000; // 10000 satoshi
        self.depositTreasuryFeeDivisor = 2000; // 1/2000 == 5bps == 0.05% == 0.0005
        self.redemptionDustThreshold = 1000000; // 1000000 satoshi = 0.01 BTC
        self.redemptionTreasuryFeeDivisor = 2000; // 1/2000 == 5bps == 0.05% == 0.0005
        self.redemptionTxMaxFee = 10000; // 10000 satoshi
        self.redemptionTimeout = 172800; // 48 hours
        self.movingFundsTxMaxTotalFee = 10000; // 10000 satoshi
        self.movingFundsTimeout = 7 days;
<<<<<<< HEAD
        self.movingFundsTimeoutSlashingAmount = 10000 * 1e18; // 10000 T
        self.movingFundsTimeoutNotifierRewardMultiplier = 100; //100%
=======
        self.movingFundsDustThreshold = 20000; // 20000 satoshi
>>>>>>> c779069d
        self.fraudSlashingAmount = 10000 * 1e18; // 10000 T
        self.fraudNotifierRewardMultiplier = 100; // 100%
        self.fraudChallengeDefeatTimeout = 7 days;
        self.fraudChallengeDepositAmount = 2 ether;
        self.walletCreationPeriod = 1 weeks;
        self.walletMinBtcBalance = 1e8; // 1 BTC
        self.walletMaxBtcBalance = 10e8; // 10 BTC
        self.walletMaxAge = 26 weeks; // ~6 months
        self.walletMaxBtcTransfer = 10e8; // 10 BTC
        self.walletClosingPeriod = 40 days;

        _transferGovernance(msg.sender);
    }

    /// @notice Used by the depositor to reveal information about their P2(W)SH
    ///         Bitcoin deposit to the Bridge on Ethereum chain. The off-chain
    ///         wallet listens for revealed deposit events and may decide to
    ///         include the revealed deposit in the next executed sweep.
    ///         Information about the Bitcoin deposit can be revealed before or
    ///         after the Bitcoin transaction with P2(W)SH deposit is mined on
    ///         the Bitcoin chain. Worth noting, the gas cost of this function
    ///         scales with the number of P2(W)SH transaction inputs and
    ///         outputs. The deposit may be routed to one of the trusted vaults.
    ///         When a deposit is routed to a vault, vault gets notified when
    ///         the deposit gets swept and it may execute the appropriate action.
    /// @param fundingTx Bitcoin funding transaction data, see `BitcoinTx.Info`
    /// @param reveal Deposit reveal data, see `RevealInfo struct
    /// @dev Requirements:
    ///      - `reveal.walletPubKeyHash` must identify a `Live` wallet
    ///      - `reveal.vault` must be 0x0 or point to a trusted vault
    ///      - `reveal.fundingOutputIndex` must point to the actual P2(W)SH
    ///        output of the BTC deposit transaction
    ///      - `reveal.depositor` must be the Ethereum address used in the
    ///        P2(W)SH BTC deposit transaction,
    ///      - `reveal.blindingFactor` must be the blinding factor used in the
    ///        P2(W)SH BTC deposit transaction,
    ///      - `reveal.walletPubKeyHash` must be the wallet pub key hash used in
    ///        the P2(W)SH BTC deposit transaction,
    ///      - `reveal.refundPubKeyHash` must be the refund pub key hash used in
    ///        the P2(W)SH BTC deposit transaction,
    ///      - `reveal.refundLocktime` must be the refund locktime used in the
    ///        P2(W)SH BTC deposit transaction,
    ///      - BTC deposit for the given `fundingTxHash`, `fundingOutputIndex`
    ///        can be revealed only one time.
    ///
    ///      If any of these requirements is not met, the wallet _must_ refuse
    ///      to sweep the deposit and the depositor has to wait until the
    ///      deposit script unlocks to receive their BTC back.
    function revealDeposit(
        BitcoinTx.Info calldata fundingTx,
        Deposit.DepositRevealInfo calldata reveal
    ) external {
        self.revealDeposit(fundingTx, reveal);
    }

    /// @notice Used by the wallet to prove the BTC deposit sweep transaction
    ///         and to update Bank balances accordingly. Sweep is only accepted
    ///         if it satisfies SPV proof.
    ///
    ///         The function is performing Bank balance updates by first
    ///         computing the Bitcoin fee for the sweep transaction. The fee is
    ///         divided evenly between all swept deposits. Each depositor
    ///         receives a balance in the bank equal to the amount inferred
    ///         during the reveal transaction, minus their fee share.
    ///
    ///         It is possible to prove the given sweep only one time.
    /// @param sweepTx Bitcoin sweep transaction data
    /// @param sweepProof Bitcoin sweep proof data
    /// @param mainUtxo Data of the wallet's main UTXO, as currently known on
    ///        the Ethereum chain. If no main UTXO exists for the given wallet,
    ///        this parameter is ignored
    /// @dev Requirements:
    ///      - `sweepTx` components must match the expected structure. See
    ///        `BitcoinTx.Info` docs for reference. Their values must exactly
    ///        correspond to appropriate Bitcoin transaction fields to produce
    ///        a provable transaction hash.
    ///      - The `sweepTx` should represent a Bitcoin transaction with 1..n
    ///        inputs. If the wallet has no main UTXO, all n inputs should
    ///        correspond to P2(W)SH revealed deposits UTXOs. If the wallet has
    ///        an existing main UTXO, one of the n inputs must point to that
    ///        main UTXO and remaining n-1 inputs should correspond to P2(W)SH
    ///        revealed deposits UTXOs. That transaction must have only
    ///        one P2(W)PKH output locking funds on the 20-byte wallet public
    ///        key hash.
    ///      - `sweepProof` components must match the expected structure. See
    ///        `BitcoinTx.Proof` docs for reference. The `bitcoinHeaders`
    ///        field must contain a valid number of block headers, not less
    ///        than the `txProofDifficultyFactor` contract constant.
    ///      - `mainUtxo` components must point to the recent main UTXO
    ///        of the given wallet, as currently known on the Ethereum chain.
    ///        If there is no main UTXO, this parameter is ignored.
    function submitSweepProof(
        BitcoinTx.Info calldata sweepTx,
        BitcoinTx.Proof calldata sweepProof,
        BitcoinTx.UTXO calldata mainUtxo
    ) external {
        self.submitSweepProof(sweepTx, sweepProof, mainUtxo);
    }

    /// @notice Requests redemption of the given amount from the specified
    ///         wallet to the redeemer Bitcoin output script.
    /// @param walletPubKeyHash The 20-byte wallet public key hash (computed
    ///        using Bitcoin HASH160 over the compressed ECDSA public key)
    /// @param mainUtxo Data of the wallet's main UTXO, as currently known on
    ///        the Ethereum chain
    /// @param redeemerOutputScript The redeemer's length-prefixed output
    ///        script (P2PKH, P2WPKH, P2SH or P2WSH) that will be used to lock
    ///        redeemed BTC
    /// @param amount Requested amount in satoshi. This is also the TBTC amount
    ///        that is taken from redeemer's balance in the Bank upon request.
    ///        Once the request is handled, the actual amount of BTC locked
    ///        on the redeemer output script will be always lower than this value
    ///        since the treasury and Bitcoin transaction fees must be incurred.
    ///        The minimal amount satisfying the request can be computed as:
    ///        `amount - (amount / redemptionTreasuryFeeDivisor) - redemptionTxMaxFee`.
    ///        Fees values are taken at the moment of request creation.
    /// @dev Requirements:
    ///      - Wallet behind `walletPubKeyHash` must be live
    ///      - `mainUtxo` components must point to the recent main UTXO
    ///        of the given wallet, as currently known on the Ethereum chain.
    ///      - `redeemerOutputScript` must be a proper Bitcoin script
    ///      - `redeemerOutputScript` cannot have wallet PKH as payload
    ///      - `amount` must be above or equal the `redemptionDustThreshold`
    ///      - Given `walletPubKeyHash` and `redeemerOutputScript` pair can be
    ///        used for only one pending request at the same time
    ///      - Wallet must have enough Bitcoin balance to proceed the request
    ///      - Redeemer must make an allowance in the Bank that the Bridge
    ///        contract can spend the given `amount`.
    function requestRedemption(
        bytes20 walletPubKeyHash,
        BitcoinTx.UTXO calldata mainUtxo,
        bytes calldata redeemerOutputScript,
        uint64 amount
    ) external {
        self.requestRedemption(
            walletPubKeyHash,
            mainUtxo,
            redeemerOutputScript,
            amount
        );
    }

    /// @notice Used by the wallet to prove the BTC redemption transaction
    ///         and to make the necessary bookkeeping. Redemption is only
    ///         accepted if it satisfies SPV proof.
    ///
    ///         The function is performing Bank balance updates by burning
    ///         the total redeemed Bitcoin amount from Bridge balance and
    ///         transferring the treasury fee sum to the treasury address.
    ///
    ///         It is possible to prove the given redemption only one time.
    /// @param redemptionTx Bitcoin redemption transaction data
    /// @param redemptionProof Bitcoin redemption proof data
    /// @param mainUtxo Data of the wallet's main UTXO, as currently known on
    ///        the Ethereum chain
    /// @param walletPubKeyHash 20-byte public key hash (computed using Bitcoin
    ///        HASH160 over the compressed ECDSA public key) of the wallet which
    ///        performed the redemption transaction
    /// @dev Requirements:
    ///      - `redemptionTx` components must match the expected structure. See
    ///        `BitcoinTx.Info` docs for reference. Their values must exactly
    ///        correspond to appropriate Bitcoin transaction fields to produce
    ///        a provable transaction hash.
    ///      - The `redemptionTx` should represent a Bitcoin transaction with
    ///        exactly 1 input that refers to the wallet's main UTXO. That
    ///        transaction should have 1..n outputs handling existing pending
    ///        redemption requests or pointing to reported timed out requests.
    ///        There can be also 1 optional output representing the
    ///        change and pointing back to the 20-byte wallet public key hash.
    ///        The change should be always present if the redeemed value sum
    ///        is lower than the total wallet's BTC balance.
    ///      - `redemptionProof` components must match the expected structure.
    ///        See `BitcoinTx.Proof` docs for reference. The `bitcoinHeaders`
    ///        field must contain a valid number of block headers, not less
    ///        than the `txProofDifficultyFactor` contract constant.
    ///      - `mainUtxo` components must point to the recent main UTXO
    ///        of the given wallet, as currently known on the Ethereum chain.
    ///        Additionally, the recent main UTXO on Ethereum must be set.
    ///      - `walletPubKeyHash` must be connected with the main UTXO used
    ///        as transaction single input.
    ///      Other remarks:
    ///      - Putting the change output as the first transaction output can
    ///        save some gas because the output processing loop begins each
    ///        iteration by checking whether the given output is the change
    ///        thus uses some gas for making the comparison. Once the change
    ///        is identified, that check is omitted in further iterations.
    function submitRedemptionProof(
        BitcoinTx.Info calldata redemptionTx,
        BitcoinTx.Proof calldata redemptionProof,
        BitcoinTx.UTXO calldata mainUtxo,
        bytes20 walletPubKeyHash
    ) external {
        self.submitRedemptionProof(
            redemptionTx,
            redemptionProof,
            mainUtxo,
            walletPubKeyHash
        );
    }

    /// @notice Notifies that there is a pending redemption request associated
    ///         with the given wallet, that has timed out. The redemption
    ///         request is identified by the key built as
    ///         `keccak256(walletPubKeyHash | redeemerOutputScript)`.
    ///         The results of calling this function: the pending redemptions
    ///         value for the wallet will be decreased by the requested amount
    ///         (minus treasury fee), the tokens taken from the redeemer on
    ///         redemption request will be returned to the redeemer, the request
    ///         will be moved from pending redemptions to timed-out redemptions.
    ///         If the state of the wallet is `Live` or `MovingFunds`, the
    ///         wallet operators will be slashed.
    ///         Additionally, if the state of wallet is `Live`, the wallet will
    ///         be closed or marked as `MovingFunds` (depending on the presence
    ///         or absence of the wallet's main UTXO) and the wallet will no
    ///         longer be marked as the active wallet (if it was marked as such).
    /// @param walletPubKeyHash 20-byte public key hash of the wallet
    /// @param redeemerOutputScript  The redeemer's length-prefixed output
    ///        script (P2PKH, P2WPKH, P2SH or P2WSH)
    /// @dev Requirements:
    ///      - The redemption request identified by `walletPubKeyHash` and
    ///        `redeemerOutputScript` must exist
    ///      - The amount of time defined by `redemptionTimeout` must have
    ///        passed since the redemption was requested (the request must be
    ///        timed-out).
    function notifyRedemptionTimeout(
        bytes20 walletPubKeyHash,
        bytes calldata redeemerOutputScript
    ) external {
        self.notifyRedemptionTimeout(walletPubKeyHash, redeemerOutputScript);
    }

    /// @notice Submits the moving funds target wallets commitment.
    ///         Once all requirements are met, that function registers the
    ///         target wallets commitment and opens the way for moving funds
    ///         proof submission.
    /// @param walletPubKeyHash 20-byte public key hash of the source wallet
    /// @param walletMainUtxo Data of the source wallet's main UTXO, as
    ///        currently known on the Ethereum chain
    /// @param walletMembersIDs Identifiers of the source wallet signing group
    ///        members
    /// @param walletMemberIndex Position of the caller in the source wallet
    ///        signing group members list
    /// @param targetWallets List of 20-byte public key hashes of the target
    ///        wallets that the source wallet commits to move the funds to
    /// @dev Requirements:
    ///      - The source wallet must be in the MovingFunds state
    ///      - The source wallet must not have pending redemption requests
    ///      - The source wallet must not have submitted its commitment already
    ///      - The expression `keccak256(abi.encode(walletMembersIDs))` must
    ///        be exactly the same as the hash stored under `membersIdsHash`
    ///        for the given source wallet in the ECDSA registry. Those IDs are
    ///        not directly stored in the contract for gas efficiency purposes
    ///        but they can be read from appropriate `DkgResultSubmitted`
    ///        and `DkgResultApproved` events.
    ///      - The `walletMemberIndex` must be in range [1, walletMembersIDs.length]
    ///      - The caller must be the member of the source wallet signing group
    ///        at the position indicated by `walletMemberIndex` parameter
    ///      - The `walletMainUtxo` components must point to the recent main
    ///        UTXO of the source wallet, as currently known on the Ethereum
    ///        chain.
    ///      - Source wallet BTC balance must be greater than zero
    ///      - At least one Live wallet must exist in the system
    ///      - Submitted target wallets count must match the expected count
    ///        `N = min(liveWalletsCount, ceil(walletBtcBalance / walletMaxBtcTransfer))`
    ///        where `N > 0`
    ///      - Each target wallet must be not equal to the source wallet
    ///      - Each target wallet must follow the expected order i.e. all
    ///        target wallets 20-byte public key hashes represented as numbers
    ///        must form a strictly increasing sequence without duplicates.
    ///      - Each target wallet must be in Live state
    function submitMovingFundsCommitment(
        bytes20 walletPubKeyHash,
        BitcoinTx.UTXO calldata walletMainUtxo,
        uint32[] calldata walletMembersIDs,
        uint256 walletMemberIndex,
        bytes20[] calldata targetWallets
    ) external {
        self.submitMovingFundsCommitment(
            walletPubKeyHash,
            walletMainUtxo,
            walletMembersIDs,
            walletMemberIndex,
            targetWallets
        );
    }

    /// @notice Used by the wallet to prove the BTC moving funds transaction
    ///         and to make the necessary state changes. Moving funds is only
    ///         accepted if it satisfies SPV proof.
    ///
    ///         The function validates the moving funds transaction structure
    ///         by checking if it actually spends the main UTXO of the declared
    ///         wallet and locks the value on the pre-committed target wallets
    ///         using a reasonable transaction fee. If all preconditions are
    ///         met, this functions closes the source wallet.
    ///
    ///         It is possible to prove the given moving funds transaction only
    ///         one time.
    /// @param movingFundsTx Bitcoin moving funds transaction data
    /// @param movingFundsProof Bitcoin moving funds proof data
    /// @param mainUtxo Data of the wallet's main UTXO, as currently known on
    ///        the Ethereum chain
    /// @param walletPubKeyHash 20-byte public key hash (computed using Bitcoin
    ///        HASH160 over the compressed ECDSA public key) of the wallet
    ///        which performed the moving funds transaction
    /// @dev Requirements:
    ///      - `movingFundsTx` components must match the expected structure. See
    ///        `BitcoinTx.Info` docs for reference. Their values must exactly
    ///        correspond to appropriate Bitcoin transaction fields to produce
    ///        a provable transaction hash.
    ///      - The `movingFundsTx` should represent a Bitcoin transaction with
    ///        exactly 1 input that refers to the wallet's main UTXO. That
    ///        transaction should have 1..n outputs corresponding to the
    ///        pre-committed target wallets. Outputs must be ordered in the
    ///        same way as their corresponding target wallets are ordered
    ///        within the target wallets commitment.
    ///      - `movingFundsProof` components must match the expected structure.
    ///        See `BitcoinTx.Proof` docs for reference. The `bitcoinHeaders`
    ///        field must contain a valid number of block headers, not less
    ///        than the `txProofDifficultyFactor` contract constant.
    ///      - `mainUtxo` components must point to the recent main UTXO
    ///        of the given wallet, as currently known on the Ethereum chain.
    ///        Additionally, the recent main UTXO on Ethereum must be set.
    ///      - `walletPubKeyHash` must be connected with the main UTXO used
    ///        as transaction single input.
    ///      - The wallet that `walletPubKeyHash` points to must be in the
    ///        MovingFunds state.
    ///      - The target wallets commitment must be submitted by the wallet
    ///        that `walletPubKeyHash` points to.
    ///      - The total Bitcoin transaction fee must be lesser or equal
    ///        to `movingFundsTxMaxTotalFee` governable parameter.
    function submitMovingFundsProof(
        BitcoinTx.Info calldata movingFundsTx,
        BitcoinTx.Proof calldata movingFundsProof,
        BitcoinTx.UTXO calldata mainUtxo,
        bytes20 walletPubKeyHash
    ) external {
        self.submitMovingFundsProof(
            movingFundsTx,
            movingFundsProof,
            mainUtxo,
            walletPubKeyHash
        );
    }

    /// @notice Notifies about a timed out moving funds process. Terminates
    ///         the wallet and slashes signing group members as a result.
    /// @param walletPubKeyHash 20-byte public key hash of the wallet
    /// @param walletMembersIDs Identifiers of the wallet signing group members
    /// @dev Requirements:
    ///      - The wallet must be in the MovingFunds state
    ///      - The moving funds timeout must be actually exceeded
    ///      - The expression `keccak256(abi.encode(walletMembersIDs))` must
    ///        be exactly the same as the hash stored under `membersIdsHash`
    ///        for the given `walletID`. Those IDs are not directly stored
    ///        in the contract for gas efficiency purposes but they can be
    ///        read from appropriate `DkgResultSubmitted` and `DkgResultApproved`
    ///        events.
    function notifyMovingFundsTimeout(
        bytes20 walletPubKeyHash,
        uint32[] calldata walletMembersIDs
    ) external {
        self.notifyMovingFundsTimeout(walletPubKeyHash, walletMembersIDs);
    }

    /// @notice Notifies about a moving funds wallet whose BTC balance is
    ///         below the moving funds dust threshold. Ends the moving funds
    ///         process and begins wallet closing immediately.
    /// @param walletPubKeyHash 20-byte public key hash of the wallet
    /// @param mainUtxo Data of the wallet's main UTXO, as currently known
    ///        on the Ethereum chain.
    /// @dev Requirements:
    ///      - The wallet must be in the MovingFunds state
    ///      - The `mainUtxo` components must point to the recent main UTXO
    ///        of the given wallet, as currently known on the Ethereum chain.
    ///        If the wallet has no main UTXO, this parameter can be empty as it
    ///        is ignored.
    ///      - The wallet BTC balance must be below the moving funds threshold
    function notifyMovingFundsBelowDust(
        bytes20 walletPubKeyHash,
        BitcoinTx.UTXO calldata mainUtxo
    ) external {
        self.notifyMovingFundsBelowDust(walletPubKeyHash, mainUtxo);
    }

    /// @notice Requests creation of a new wallet. This function just
    ///         forms a request and the creation process is performed
    ///         asynchronously. Once a wallet is created, the ECDSA Wallet
    ///         Registry will notify this contract by calling the
    ///         `__ecdsaWalletCreatedCallback` function.
    /// @param activeWalletMainUtxo Data of the active wallet's main UTXO, as
    ///        currently known on the Ethereum chain.
    /// @dev Requirements:
    ///      - `activeWalletMainUtxo` components must point to the recent main
    ///        UTXO of the given active wallet, as currently known on the
    ///        Ethereum chain. If there is no active wallet at the moment, or
    ///        the active wallet has no main UTXO, this parameter can be
    ///        empty as it is ignored.
    ///      - Wallet creation must not be in progress
    ///      - If the active wallet is set, one of the following
    ///        conditions must be true:
    ///        - The active wallet BTC balance is above the minimum threshold
    ///          and the active wallet is old enough, i.e. the creation period
    ///          was elapsed since its creation time
    ///        - The active wallet BTC balance is above the maximum threshold
    function requestNewWallet(BitcoinTx.UTXO calldata activeWalletMainUtxo)
        external
    {
        self.requestNewWallet(activeWalletMainUtxo);
    }

    /// @notice A callback function that is called by the ECDSA Wallet Registry
    ///         once a new ECDSA wallet is created.
    /// @param ecdsaWalletID Wallet's unique identifier.
    /// @param publicKeyX Wallet's public key's X coordinate.
    /// @param publicKeyY Wallet's public key's Y coordinate.
    /// @dev Requirements:
    ///      - The only caller authorized to call this function is `registry`
    ///      - Given wallet data must not belong to an already registered wallet
    function __ecdsaWalletCreatedCallback(
        bytes32 ecdsaWalletID,
        bytes32 publicKeyX,
        bytes32 publicKeyY
    ) external override {
        self.registerNewWallet(ecdsaWalletID, publicKeyX, publicKeyY);
    }

    /// @notice A callback function that is called by the ECDSA Wallet Registry
    ///         once a wallet heartbeat failure is detected.
    /// @param publicKeyX Wallet's public key's X coordinate
    /// @param publicKeyY Wallet's public key's Y coordinate
    /// @dev Requirements:
    ///      - The only caller authorized to call this function is `registry`
    ///      - Wallet must be in Live state
    function __ecdsaWalletHeartbeatFailedCallback(
        bytes32,
        bytes32 publicKeyX,
        bytes32 publicKeyY
    ) external override {
        self.notifyWalletHeartbeatFailed(publicKeyX, publicKeyY);
    }

    /// @notice Notifies that the wallet is either old enough or has too few
    ///         satoshi left and qualifies to be closed.
    /// @param walletPubKeyHash 20-byte public key hash of the wallet
    /// @param walletMainUtxo Data of the wallet's main UTXO, as currently
    ///        known on the Ethereum chain.
    /// @dev Requirements:
    ///      - Wallet must not be set as the current active wallet
    ///      - Wallet must exceed the wallet maximum age OR the wallet BTC
    ///        balance must be lesser than the minimum threshold. If the latter
    ///        case is true, the `walletMainUtxo` components must point to the
    ///        recent main UTXO of the given wallet, as currently known on the
    ///        Ethereum chain. If the wallet has no main UTXO, this parameter
    ///        can be empty as it is ignored since the wallet balance is
    ///        assumed to be zero.
    ///      - Wallet must be in Live state
    function notifyCloseableWallet(
        bytes20 walletPubKeyHash,
        BitcoinTx.UTXO calldata walletMainUtxo
    ) external {
        self.notifyCloseableWallet(walletPubKeyHash, walletMainUtxo);
    }

    /// @notice Notifies about the end of the closing period for the given wallet.
    ///         Closes the wallet ultimately and notifies the ECDSA registry
    ///         about this fact.
    /// @param walletPubKeyHash 20-byte public key hash of the wallet
    /// @dev Requirements:
    ///      - The wallet must be in the Closing state
    ///      - The wallet closing period must have elapsed
    function notifyWalletClosingPeriodElapsed(bytes20 walletPubKeyHash)
        external
    {
        self.notifyWalletClosingPeriodElapsed(walletPubKeyHash);
    }

    /// @notice Submits a fraud challenge indicating that a UTXO being under
    ///         wallet control was unlocked by the wallet but was not used
    ///         according to the protocol rules. That means the wallet signed
    ///         a transaction input pointing to that UTXO and there is a unique
    ///         sighash and signature pair associated with that input. This
    ///         function uses those parameters to create a fraud accusation that
    ///         proves a given transaction input unlocking the given UTXO was
    ///         actually signed by the wallet. This function cannot determine
    ///         whether the transaction was actually broadcast and the input was
    ///         consumed in a fraudulent way so it just opens a challenge period
    ///         during which the wallet can defeat the challenge by submitting
    ///         proof of a transaction that consumes the given input according
    ///         to protocol rules. To prevent spurious allegations, the caller
    ///         must deposit ETH that is returned back upon justified fraud
    ///         challenge or confiscated otherwise.
    ///@param walletPublicKey The public key of the wallet in the uncompressed
    ///       and unprefixed format (64 bytes)
    /// @param sighash The hash that was used to produce the ECDSA signature
    ///        that is the subject of the fraud claim. This hash is constructed
    ///        by applying double SHA-256 over a serialized subset of the
    ///        transaction. The exact subset used as hash preimage depends on
    ///        the transaction input the signature is produced for. See BIP-143
    ///        for reference
    /// @param signature Bitcoin signature in the R/S/V format
    /// @dev Requirements:
    ///      - Wallet behind `walletPublicKey` must be in Live or MovingFunds
    ///        or Closing state
    ///      - The challenger must send appropriate amount of ETH used as
    ///        fraud challenge deposit
    ///      - The signature (represented by r, s and v) must be generated by
    ///        the wallet behind `walletPubKey` during signing of `sighash`
    ///      - Wallet can be challenged for the given signature only once
    function submitFraudChallenge(
        bytes calldata walletPublicKey,
        bytes32 sighash,
        BitcoinTx.RSVSignature calldata signature
    ) external payable {
        self.submitFraudChallenge(walletPublicKey, sighash, signature);
    }

    /// @notice Allows to defeat a pending fraud challenge against a wallet if
    ///         the transaction that spends the UTXO follows the protocol rules.
    ///         In order to defeat the challenge the same `walletPublicKey` and
    ///         signature (represented by `r`, `s` and `v`) must be provided as
    ///         were used to calculate the sighash during input signing.
    ///         The fraud challenge defeat attempt will only succeed if the
    ///         inputs in the preimage are considered honestly spent by the
    ///         wallet. Therefore the transaction spending the UTXO must be
    ///         proven in the Bridge before a challenge defeat is called.
    ///         If successfully defeated, the fraud challenge is marked as
    ///         resolved and the amount of ether deposited by the challenger is
    ///         sent to the treasury.
    /// @param walletPublicKey The public key of the wallet in the uncompressed
    ///        and unprefixed format (64 bytes)
    /// @param preimage The preimage which produces sighash used to generate the
    ///        ECDSA signature that is the subject of the fraud claim. It is a
    ///        serialized subset of the transaction. The exact subset used as
    ///        the preimage depends on the transaction input the signature is
    ///        produced for. See BIP-143 for reference
    /// @param witness Flag indicating whether the preimage was produced for a
    ///        witness input. True for witness, false for non-witness input
    /// @dev Requirements:
    ///      - `walletPublicKey` and `sighash` calculated as `hash256(preimage)`
    ///        must identify an open fraud challenge
    ///      - the preimage must be a valid preimage of a transaction generated
    ///        according to the protocol rules and already proved in the Bridge
    ///      - before a defeat attempt is made the transaction that spends the
    ///        given UTXO must be proven in the Bridge
    function defeatFraudChallenge(
        bytes calldata walletPublicKey,
        bytes calldata preimage,
        bool witness
    ) external {
        self.defeatFraudChallenge(walletPublicKey, preimage, witness);
    }

    /// @notice Notifies about defeat timeout for the given fraud challenge.
    ///         Can be called only if there was a fraud challenge identified by
    ///         the provided `walletPublicKey` and `sighash` and it was not
    ///         defeated on time. The amount of time that needs to pass after
    ///         a fraud challenge is reported is indicated by the
    ///         `challengeDefeatTimeout`. After a successful fraud challenge
    ///         defeat timeout notification the fraud challenge is marked as
    ///         resolved, the stake of each operator is slashed, the ether
    ///         deposited is returned to the challenger and the challenger is
    ///         rewarded.
    /// @param walletPublicKey The public key of the wallet in the uncompressed
    ///        and unprefixed format (64 bytes)
    /// @param walletMembersIDs Identifiers of the wallet signing group members
    /// @param sighash The hash that was used to produce the ECDSA signature
    ///        that is the subject of the fraud claim. This hash is constructed
    ///        by applying double SHA-256 over a serialized subset of the
    ///        transaction. The exact subset used as hash preimage depends on
    ///        the transaction input the signature is produced for. See BIP-143
    ///        for reference
    /// @dev Requirements:
    ///      - The wallet must be in the Live or MovingFunds or Closing or
    ///        Terminated state
    ///      - The `walletPublicKey` and `sighash` must identify an open fraud
    ///        challenge
    ///      - The expression `keccak256(abi.encode(walletMembersIDs))` must
    ///        be exactly the same as the hash stored under `membersIdsHash`
    ///        for the given `walletID`. Those IDs are not directly stored
    ///        in the contract for gas efficiency purposes but they can be
    ///        read from appropriate `DkgResultSubmitted` and `DkgResultApproved`
    ///        events.
    ///      - The amount of time indicated by `challengeDefeatTimeout` must pass
    ///        after the challenge was reported
    function notifyFraudChallengeDefeatTimeout(
        bytes calldata walletPublicKey,
        uint32[] calldata walletMembersIDs,
        bytes32 sighash
    ) external {
        self.notifyFraudChallengeDefeatTimeout(
            walletPublicKey,
            walletMembersIDs,
            sighash
        );
    }

    /// @notice Allows the Governance to mark the given vault address as trusted
    ///         or no longer trusted. Vaults are not trusted by default.
    ///         Trusted vault must meet the following criteria:
    ///         - `IVault.receiveBalanceIncrease` must have a known, low gas
    ///           cost.
    ///         - `IVault.receiveBalanceIncrease` must never revert.
    /// @dev Without restricting reveal only to trusted vaults, malicious
    ///      vaults not meeting the criteria would be able to nuke sweep proof
    ///      transactions executed by ECDSA wallet with  deposits routed to
    ///      them.
    /// @param vault The address of the vault
    /// @param isTrusted flag indicating whether the vault is trusted or not
    /// @dev Can only be called by the Governance.
    function setVaultStatus(address vault, bool isTrusted)
        external
        onlyGovernance
    {
        self.isVaultTrusted[vault] = isTrusted;
        emit VaultStatusUpdated(vault, isTrusted);
    }

    /// @notice Updates parameters of deposits.
    /// @param depositDustThreshold New value of the deposit dust threshold in
    ///        satoshis. It is the minimal amount that can be requested to
    ////       deposit. Value of this parameter must take into account the value
    ///        of `depositTreasuryFeeDivisor` and `depositTxMaxFee` parameters
    ///        in order to make requests that can incur the treasury and
    ///        transaction fee and still satisfy the depositor
    /// @param depositTreasuryFeeDivisor New value of the treasury fee divisor.
    ///        It is the divisor used to compute the treasury fee taken from
    ///        each deposit and transferred to the treasury upon sweep proof
    ///        submission. That fee is computed as follows:
    ///        `treasuryFee = depositedAmount / depositTreasuryFeeDivisor`
    ///        For example, if the treasury fee needs to be 2% of each deposit,
    ///        the `depositTreasuryFeeDivisor` should be set to `50`
    ///        because `1/50 = 0.02 = 2%`
    /// @param depositTxMaxFee New value of the deposit tx max fee in satoshis.
    ///        It is the maximum amount of BTC transaction fee that can
    ///        be incurred by each swept deposit being part of the given sweep
    ///        transaction. If the maximum BTC transaction fee is exceeded,
    ///        such transaction is considered a fraud
    /// @dev Requirements:
    ///      - Deposit dust threshold must be greater than zero
    ///      - Deposit treasury fee divisor must be greater than zero
    ///      - Deposit transaction max fee must be greater than zero
    function updateDepositParameters(
        uint64 depositDustThreshold,
        uint64 depositTreasuryFeeDivisor,
        uint64 depositTxMaxFee
    ) external onlyGovernance {
        self.updateDepositParameters(
            depositDustThreshold,
            depositTreasuryFeeDivisor,
            depositTxMaxFee
        );
    }

    /// @notice Updates parameters of redemptions.
    /// @param redemptionDustThreshold New value of the redemption dust
    ///        threshold in satoshis. It is the minimal amount that can be
    ///        requested for redemption. Value of this parameter must take into
    ///        account the value of `redemptionTreasuryFeeDivisor` and
    ///        `redemptionTxMaxFee` parameters in order to make requests that
    ///        can incur the treasury and transaction fee and still satisfy the
    ///        redeemer.
    /// @param redemptionTreasuryFeeDivisor New value of the redemption
    ///        treasury fee divisor. It is the divisor used to compute the
    ///        treasury fee taken from each redemption request and transferred
    ///        to the treasury upon successful request finalization. That fee is
    ///        computed as follows:
    ///        `treasuryFee = requestedAmount / redemptionTreasuryFeeDivisor`
    ///        For example, if the treasury fee needs to be 2% of each
    ///        redemption request, the `redemptionTreasuryFeeDivisor` should
    ///        be set to `50` because `1/50 = 0.02 = 2%`.
    /// @param redemptionTxMaxFee New value of the redemption transaction max
    ///        fee in satoshis. It is the maximum amount of BTC transaction fee
    ///        that can be incurred by each redemption request being part of the
    ///        given redemption transaction. If the maximum BTC transaction fee
    ///        is exceeded, such transaction is considered a fraud.
    ///        This is a per-redemption output max fee for the redemption
    ///        transaction.
    /// @param redemptionTimeout New value of the redemption timeout in seconds.
    ///        It is the time after which the redemption request can be reported
    ///        as timed out. It is counted from the moment when the redemption
    ///        request was created via `requestRedemption` call. Reported  timed
    ///        out requests are cancelled and locked TBTC is returned to the
    ///        redeemer in full amount.
    /// @dev Requirements:
    ///      - Redemption dust threshold must be greater than zero
    ///      - Redemption treasury fee divisor must be greater than zero
    ///      - Redemption transaction max fee must be greater than zero
    ///      - Redemption timeout must be greater than zero
    function updateRedemptionParameters(
        uint64 redemptionDustThreshold,
        uint64 redemptionTreasuryFeeDivisor,
        uint64 redemptionTxMaxFee,
        uint256 redemptionTimeout
    ) external onlyGovernance {
        self.updateRedemptionParameters(
            redemptionDustThreshold,
            redemptionTreasuryFeeDivisor,
            redemptionTxMaxFee,
            redemptionTimeout
        );
    }

    /// @notice Updates parameters of moving funds.
    /// @param movingFundsTxMaxTotalFee New value of the moving funds transaction
    ///        max total fee in satoshis. It is the maximum amount of the total
    ///        BTC transaction fee that is acceptable in a single moving funds
    ///        transaction. This is a _total_ max fee for the entire moving
    ///        funds transaction.
    /// @param movingFundsTimeout New value of the moving funds timeout in
    ///        seconds. It is the time after which the moving funds process can
    ///        be reported as timed out. It is counted from the moment when the
    ///        wallet was requested to move their funds and switched to the
    ///        MovingFunds state.
<<<<<<< HEAD
    /// @param movingFundsTimeoutSlashingAmount New value of the moving funds
    ///        timeout slashing amount in T, it is the amount slashed from each
    ///        wallet member for moving funds timeout
    /// @param movingFundsTimeoutNotifierRewardMultiplier New value of the
    ///        moving funds timeout notifier reward multiplier as percentage,
    ///        it determines the percentage of the notifier reward from the
    ///        staking contact the notifier of a moving funds timeout receives.
    ///        The value must be in the range [0, 100]
    /// @dev Requirements:
    ///      - Moving funds transaction max total fee must be greater than zero
    ///      - Moving funds timeout must be greater than zero
    ///      - Moving funds timeout notifier reward multiplier must be in the
    ///        range [0, 100]
    function updateMovingFundsParameters(
        uint64 movingFundsTxMaxTotalFee,
        uint32 movingFundsTimeout,
        uint96 movingFundsTimeoutSlashingAmount,
        uint256 movingFundsTimeoutNotifierRewardMultiplier
=======
    /// @param movingFundsDustThreshold New value of the moving funds dust
    ///        threshold. It is the minimal satoshi amount that makes sense to
    //         be transferred during the moving funds process. Moving funds
    //         wallets having their BTC balance below that value can begin
    //         closing immediately as transferring such a low value may not be
    //         possible due to BTC network fees.
    /// @dev Requirements:
    ///      - Moving funds transaction max total fee must be greater than zero
    ///      - Moving funds timeout must be greater than zero
    ///      - Moving funds dust threshold must be greater than zero
    function updateMovingFundsParameters(
        uint64 movingFundsTxMaxTotalFee,
        uint32 movingFundsTimeout,
        uint64 movingFundsDustThreshold
>>>>>>> c779069d
    ) external onlyGovernance {
        self.updateMovingFundsParameters(
            movingFundsTxMaxTotalFee,
            movingFundsTimeout,
<<<<<<< HEAD
            movingFundsTimeoutSlashingAmount,
            movingFundsTimeoutNotifierRewardMultiplier
=======
            movingFundsDustThreshold
>>>>>>> c779069d
        );
    }

    /// @notice Updates parameters of wallets.
    /// @param walletCreationPeriod New value of the wallet creation period in
    ///        seconds, determines how frequently a new wallet creation can be
    ///        requested
    /// @param walletMinBtcBalance New value of the wallet minimum BTC balance
    ///        in satoshi, used to decide about wallet creation or closing
    /// @param walletMaxBtcBalance New value of the wallet maximum BTC balance
    ///        in satoshi, used to decide about wallet creation
    /// @param walletMaxAge New value of the wallet maximum age in seconds,
    ///        indicates the maximum age of a wallet in seconds, after which
    ///        the wallet moving funds process can be requested
    /// @param walletMaxBtcTransfer New value of the wallet maximum BTC transfer
    ///        in satoshi, determines the maximum amount that can be transferred
    //         to a single target wallet during the moving funds process
    /// @param walletClosingPeriod New value of the wallet closing period in
    ///        seconds, determines the length of the wallet closing period,
    //         i.e. the period when the wallet remains in the Closing state
    //         and can be subject of deposit fraud challenges
    /// @dev Requirements:
    ///      - Wallet minimum BTC balance must be greater than zero
    ///      - Wallet maximum BTC balance must be greater than the wallet
    ///        minimum BTC balance
    ///      - Wallet maximum BTC transfer must be greater than zero
    ///      - Wallet closing period must be greater than zero
    function updateWalletParameters(
        uint32 walletCreationPeriod,
        uint64 walletMinBtcBalance,
        uint64 walletMaxBtcBalance,
        uint32 walletMaxAge,
        uint64 walletMaxBtcTransfer,
        uint32 walletClosingPeriod
    ) external onlyGovernance {
        self.updateWalletParameters(
            walletCreationPeriod,
            walletMinBtcBalance,
            walletMaxBtcBalance,
            walletMaxAge,
            walletMaxBtcTransfer,
            walletClosingPeriod
        );
    }

    /// @notice Updates parameters related to frauds.
    /// @param fraudSlashingAmount New value of the fraud slashing amount in T,
    ///        it is the amount slashed from each wallet member for committing
    ///        a fraud
    /// @param fraudNotifierRewardMultiplier New value of the fraud notifier
    ///        reward multiplier as percentage, it determines the percentage of
    ///        the notifier reward from the staking contact the notifier of
    ///        a fraud receives. The value must be in the range [0, 100]
    /// @param fraudChallengeDefeatTimeout New value of the challenge defeat
    ///        timeout in seconds, it is the amount of time the wallet has to
    ///        defeat a fraud challenge. The value must be greater than zero
    /// @param fraudChallengeDepositAmount New value of the fraud challenge
    ///        deposit amount in wei, it is the amount of ETH the party
    ///        challenging the wallet for fraud needs to deposit
    /// @dev Requirements:
    ///      - Fraud notifier reward multiplier must be in the range [0, 100]
    ///      - Fraud challenge defeat timeout must be greater than 0
    function updateFraudParameters(
        uint96 fraudSlashingAmount,
        uint256 fraudNotifierRewardMultiplier,
        uint256 fraudChallengeDefeatTimeout,
        uint256 fraudChallengeDepositAmount
    ) external onlyGovernance {
        self.updateFraudParameters(
            fraudSlashingAmount,
            fraudNotifierRewardMultiplier,
            fraudChallengeDefeatTimeout,
            fraudChallengeDepositAmount
        );
    }

    /// @notice Collection of all revealed deposits indexed by
    ///         keccak256(fundingTxHash | fundingOutputIndex).
    ///         The fundingTxHash is bytes32 (ordered as in Bitcoin internally)
    ///         and fundingOutputIndex an uint32. This mapping may contain valid
    ///         and invalid deposits and the wallet is responsible for
    ///         validating them before attempting to execute a sweep.
    function deposits(uint256 depositKey)
        external
        view
        returns (Deposit.DepositRequest memory)
    {
        return self.deposits[depositKey];
    }

    /// @notice Collection of all pending redemption requests indexed by
    ///         redemption key built as
    ///         keccak256(walletPubKeyHash | redeemerOutputScript). The
    ///         walletPubKeyHash is the 20-byte wallet's public key hash
    ///         (computed using Bitcoin HASH160 over the compressed ECDSA
    ///         public key) and redeemerOutputScript is a Bitcoin script
    ///         (P2PKH, P2WPKH, P2SH or P2WSH) that will be used to lock
    ///         redeemed BTC as requested by the redeemer. Requests are added
    ///         to this mapping by the `requestRedemption` method (duplicates
    ///         not allowed) and are removed by one of the following methods:
    ///         - `submitRedemptionProof` in case the request was handled
    ///           successfully
    ///         - `notifyRedemptionTimeout` in case the request was reported
    ///           to be timed out
    function pendingRedemptions(uint256 redemptionKey)
        external
        view
        returns (Redemption.RedemptionRequest memory)
    {
        return self.pendingRedemptions[redemptionKey];
    }

    /// @notice Collection of all timed out redemptions requests indexed by
    ///         redemption key built as
    ///         keccak256(walletPubKeyHash | redeemerOutputScript). The
    ///         walletPubKeyHash is the 20-byte wallet's public key hash
    ///         (computed using Bitcoin HASH160 over the compressed ECDSA
    ///         public key) and redeemerOutputScript is the Bitcoin script
    ///         (P2PKH, P2WPKH, P2SH or P2WSH) that is involved in the timed
    ///         out request. Timed out requests are stored in this mapping to
    ///         avoid slashing the wallets multiple times for the same timeout.
    ///         Only one method can add to this mapping:
    ///         - `notifyRedemptionTimeout` which puts the redemption key
    ///           to this mapping basing on a timed out request stored
    ///           previously in `pendingRedemptions` mapping.
    function timedOutRedemptions(uint256 redemptionKey)
        external
        view
        returns (Redemption.RedemptionRequest memory)
    {
        return self.timedOutRedemptions[redemptionKey];
    }

    /// @notice Collection of main UTXOs that are honestly spent indexed by
    ///         keccak256(fundingTxHash | fundingOutputIndex). The fundingTxHash
    ///         is bytes32 (ordered as in Bitcoin internally) and
    ///         fundingOutputIndex an uint32. A main UTXO is considered honestly
    ///         spent if it was used as an input of a transaction that have been
    ///         proven in the Bridge.
    function spentMainUTXOs(uint256 utxoKey) external view returns (bool) {
        return self.spentMainUTXOs[utxoKey];
    }

    /// @notice Gets details about a registered wallet.
    /// @param walletPubKeyHash The 20-byte wallet public key hash (computed
    ///        using Bitcoin HASH160 over the compressed ECDSA public key)
    /// @return Wallet details.
    function wallets(bytes20 walletPubKeyHash)
        external
        view
        returns (Wallets.Wallet memory)
    {
        return self.registeredWallets[walletPubKeyHash];
    }

    /// @notice Gets the public key hash of the active wallet.
    /// @return The 20-byte public key hash (computed using Bitcoin HASH160
    ///         over the compressed ECDSA public key) of the active wallet.
    ///         Returns bytes20(0) if there is no active wallet at the moment.
    function activeWalletPubKeyHash() external view returns (bytes20) {
        return self.activeWalletPubKeyHash;
    }

    /// @notice Gets the live wallets count.
    /// @return The current count of wallets being in the Live state.
    function liveWalletsCount() external view returns (uint32) {
        return self.liveWalletsCount;
    }

    /// @notice Returns the fraud challenge identified by the given key built
    ///         as keccak256(walletPublicKey|sighash).
    function fraudChallenges(uint256 challengeKey)
        external
        view
        returns (Fraud.FraudChallenge memory)
    {
        return self.fraudChallenges[challengeKey];
    }

    /// @notice Indicates if the vault with the given address is trusted or not.
    ///         Depositors can route their revealed deposits only to trusted
    ///         vaults and have trusted vaults notified about new deposits as
    ///         soon as these deposits get swept. Vaults not trusted by the
    ///         Bridge can still be used by Bank balance owners on their own
    ///         responsibility - anyone can approve their Bank balance to any
    ///         address.
    function isVaultTrusted(address vault) external view returns (bool) {
        return self.isVaultTrusted[vault];
    }

    /// @notice Returns the current values of Bridge deposit parameters.
    /// @return depositDustThreshold The minimal amount that can be requested
    ///         to deposit. Value of this parameter must take into account the
    ///         value of `depositTreasuryFeeDivisor` and `depositTxMaxFee`
    ///         parameters in order to make requests that can incur the
    ///         treasury and transaction fee and still satisfy the depositor.
    /// @return depositTreasuryFeeDivisor Divisor used to compute the treasury
    ///         fee taken from each deposit and transferred to the treasury upon
    ///         sweep proof submission. That fee is computed as follows:
    ///         `treasuryFee = depositedAmount / depositTreasuryFeeDivisor`
    ///         For example, if the treasury fee needs to be 2% of each deposit,
    ///         the `depositTreasuryFeeDivisor` should be set to `50`
    ///         because `1/50 = 0.02 = 2%`.
    /// @return depositTxMaxFee Maximum amount of BTC transaction fee that can
    ///         be incurred by each swept deposit being part of the given sweep
    ///         transaction. If the maximum BTC transaction fee is exceeded,
    ///         such transaction is considered a fraud.
    function depositParameters()
        external
        view
        returns (
            uint64 depositDustThreshold,
            uint64 depositTreasuryFeeDivisor,
            uint64 depositTxMaxFee
        )
    {
        depositDustThreshold = self.depositDustThreshold;
        depositTreasuryFeeDivisor = self.depositTreasuryFeeDivisor;
        depositTxMaxFee = self.depositTxMaxFee;
    }

    /// @notice Returns the current values of Bridge redemption parameters.
    /// @return redemptionDustThreshold The minimal amount that can be requested
    ///         for redemption. Value of this parameter must take into account
    ///         the value of `redemptionTreasuryFeeDivisor` and `redemptionTxMaxFee`
    ///         parameters in order to make requests that can incur the
    ///         treasury and transaction fee and still satisfy the redeemer.
    /// @return redemptionTreasuryFeeDivisor Divisor used to compute the treasury
    ///         fee taken from each redemption request and transferred to the
    ///         treasury upon successful request finalization. That fee is
    ///         computed as follows:
    ///         `treasuryFee = requestedAmount / redemptionTreasuryFeeDivisor`
    ///         For example, if the treasury fee needs to be 2% of each
    ///         redemption request, the `redemptionTreasuryFeeDivisor` should
    ///         be set to `50` because `1/50 = 0.02 = 2%`.
    /// @return redemptionTxMaxFee Maximum amount of BTC transaction fee that
    ///         can be incurred by each redemption request being part of the
    ///         given redemption transaction. If the maximum BTC transaction
    ///         fee is exceeded, such transaction is considered a fraud.
    ///         This is a per-redemption output max fee for the redemption
    ///         transaction.
    /// @return redemptionTimeout Time after which the redemption request can be
    ///         reported as timed out. It is counted from the moment when the
    ///         redemption request was created via `requestRedemption` call.
    ///         Reported  timed out requests are cancelled and locked TBTC is
    ///         returned to the redeemer in full amount.
    function redemptionParameters()
        external
        view
        returns (
            uint64 redemptionDustThreshold,
            uint64 redemptionTreasuryFeeDivisor,
            uint64 redemptionTxMaxFee,
            uint256 redemptionTimeout
        )
    {
        redemptionDustThreshold = self.redemptionDustThreshold;
        redemptionTreasuryFeeDivisor = self.redemptionTreasuryFeeDivisor;
        redemptionTxMaxFee = self.redemptionTxMaxFee;
        redemptionTimeout = self.redemptionTimeout;
    }

    /// @notice Returns the current values of Bridge moving funds between
    ///         wallets parameters.
    /// @return movingFundsTxMaxTotalFee Maximum amount of the total BTC
    ///         transaction fee that is acceptable in a single moving funds
    ///         transaction. This is a _total_ max fee for the entire moving
    ///         funds transaction.
    /// @return movingFundsTimeout Time after which the moving funds process
    ///         can be reported as timed out. It is counted from the moment
    ///         when the wallet was requested to move their funds and switched
    ///         to the MovingFunds state. Value in seconds.
<<<<<<< HEAD
    /// @return movingFundsTimeoutSlashingAmount The amount of stake slashed
    ///         from each member of a wallet for a moving funds timeout.
    /// @return movingFundsTimeoutNotifierRewardMultiplier The percentage of the
    ///         notifier reward from the staking contract the notifier of a
    ///         moving funds timeout receives. The value is in the range [0, 100].
=======
    /// @return movingFundsDustThreshold The minimal satoshi amount that makes
    //          sense to be transferred during the moving funds process. Moving
    //          funds wallets having their BTC balance below that value can
    //          begin closing immediately as transferring such a low value may
    //          not be possible due to BTC network fees.
>>>>>>> c779069d
    function movingFundsParameters()
        external
        view
        returns (
            uint64 movingFundsTxMaxTotalFee,
            uint32 movingFundsTimeout,
<<<<<<< HEAD
            uint96 movingFundsTimeoutSlashingAmount,
            uint256 movingFundsTimeoutNotifierRewardMultiplier
=======
            uint64 movingFundsDustThreshold
>>>>>>> c779069d
        )
    {
        movingFundsTxMaxTotalFee = self.movingFundsTxMaxTotalFee;
        movingFundsTimeout = self.movingFundsTimeout;
<<<<<<< HEAD
        movingFundsTimeoutSlashingAmount = self
            .movingFundsTimeoutSlashingAmount;
        movingFundsTimeoutNotifierRewardMultiplier = self
            .movingFundsTimeoutNotifierRewardMultiplier;
=======
        movingFundsDustThreshold = self.movingFundsDustThreshold;
>>>>>>> c779069d
    }

    /// @return walletCreationPeriod Determines how frequently a new wallet
    ///         creation can be requested. Value in seconds.
    /// @return walletMinBtcBalance The minimum BTC threshold in satoshi that is
    ///         used to decide about wallet creation or closing.
    /// @return walletMaxBtcBalance The maximum BTC threshold in satoshi that is
    ///         used to decide about wallet creation.
    /// @return walletMaxAge The maximum age of a wallet in seconds, after which
    ///         the wallet moving funds process can be requested.
    /// @return walletMaxBtcTransfer The maximum BTC amount in satoshi than
    ///         can be transferred to a single target wallet during the moving
    ///         funds process.
    /// @return walletClosingPeriod Determines the length of the wallet closing
    ///         period, i.e. the period when the wallet remains in the Closing
    ///         state and can be subject of deposit fraud challenges. Value
    ///         in seconds.
    function walletParameters()
        external
        view
        returns (
            uint32 walletCreationPeriod,
            uint64 walletMinBtcBalance,
            uint64 walletMaxBtcBalance,
            uint32 walletMaxAge,
            uint64 walletMaxBtcTransfer,
            uint32 walletClosingPeriod
        )
    {
        walletCreationPeriod = self.walletCreationPeriod;
        walletMinBtcBalance = self.walletMinBtcBalance;
        walletMaxBtcBalance = self.walletMaxBtcBalance;
        walletMaxAge = self.walletMaxAge;
        walletMaxBtcTransfer = self.walletMaxBtcTransfer;
        walletClosingPeriod = self.walletClosingPeriod;
    }

    /// @notice Returns the current values of Bridge fraud parameters.
    /// @return fraudSlashingAmount The amount slashed from each wallet member
    ///         for committing a fraud.
    /// @return fraudNotifierRewardMultiplier The percentage of the notifier
    ///         reward from the staking contract the notifier of a fraud
    ///         receives. The value is in the range [0, 100].
    /// @return fraudChallengeDefeatTimeout The amount of time the wallet has to
    ///         defeat a fraud challenge.
    /// @return fraudChallengeDepositAmount The amount of ETH in wei the party
    ///         challenging the wallet for fraud needs to deposit.
    function fraudParameters()
        external
        view
        returns (
            uint96 fraudSlashingAmount,
            uint256 fraudNotifierRewardMultiplier,
            uint256 fraudChallengeDefeatTimeout,
            uint256 fraudChallengeDepositAmount
        )
    {
        fraudSlashingAmount = self.fraudSlashingAmount;
        fraudNotifierRewardMultiplier = self.fraudNotifierRewardMultiplier;
        fraudChallengeDefeatTimeout = self.fraudChallengeDefeatTimeout;
        fraudChallengeDepositAmount = self.fraudChallengeDepositAmount;
    }

    /// @notice Returns the addresses of contracts Bridge is interacting with.
    /// @return bank Address of the Bank the Bridge belongs to.
    /// @return relay Address of the Bitcoin relay providing the current Bitcoin
    ///         network difficulty.
    /// @return ecdsaWalletRegistry Address of the ECDSA Wallet Registry.
    function contractReferences()
        external
        view
        returns (
            Bank bank,
            IRelay relay,
            EcdsaWalletRegistry ecdsaWalletRegistry
        )
    {
        bank = self.bank;
        relay = self.relay;
        ecdsaWalletRegistry = self.ecdsaWalletRegistry;
    }

    /// @notice Address where the deposit treasury fees will be sent to.
    ///         Treasury takes part in the operators rewarding process.
    function treasury() external view returns (address) {
        return self.treasury;
    }

    /// @notice The number of confirmations on the Bitcoin chain required to
    ///         successfully evaluate an SPV proof.
    function txProofDifficultyFactor() external view returns (uint256) {
        return self.txProofDifficultyFactor;
    }
}<|MERGE_RESOLUTION|>--- conflicted
+++ resolved
@@ -176,12 +176,9 @@
     event MovingFundsParametersUpdated(
         uint64 movingFundsTxMaxTotalFee,
         uint32 movingFundsTimeout,
-<<<<<<< HEAD
         uint96 movingFundsTimeoutSlashingAmount,
-        uint256 movingFundsTimeoutNotifierRewardMultiplier
-=======
+        uint256 movingFundsTimeoutNotifierRewardMultiplier,
         uint64 movingFundsDustThreshold
->>>>>>> c779069d
     );
 
     event WalletParametersUpdated(
@@ -234,12 +231,9 @@
         self.redemptionTimeout = 172800; // 48 hours
         self.movingFundsTxMaxTotalFee = 10000; // 10000 satoshi
         self.movingFundsTimeout = 7 days;
-<<<<<<< HEAD
         self.movingFundsTimeoutSlashingAmount = 10000 * 1e18; // 10000 T
         self.movingFundsTimeoutNotifierRewardMultiplier = 100; //100%
-=======
         self.movingFundsDustThreshold = 20000; // 20000 satoshi
->>>>>>> c779069d
         self.fraudSlashingAmount = 10000 * 1e18; // 10000 T
         self.fraudNotifierRewardMultiplier = 100; // 100%
         self.fraudChallengeDefeatTimeout = 7 days;
@@ -954,7 +948,6 @@
     ///        be reported as timed out. It is counted from the moment when the
     ///        wallet was requested to move their funds and switched to the
     ///        MovingFunds state.
-<<<<<<< HEAD
     /// @param movingFundsTimeoutSlashingAmount New value of the moving funds
     ///        timeout slashing amount in T, it is the amount slashed from each
     ///        wallet member for moving funds timeout
@@ -963,17 +956,6 @@
     ///        it determines the percentage of the notifier reward from the
     ///        staking contact the notifier of a moving funds timeout receives.
     ///        The value must be in the range [0, 100]
-    /// @dev Requirements:
-    ///      - Moving funds transaction max total fee must be greater than zero
-    ///      - Moving funds timeout must be greater than zero
-    ///      - Moving funds timeout notifier reward multiplier must be in the
-    ///        range [0, 100]
-    function updateMovingFundsParameters(
-        uint64 movingFundsTxMaxTotalFee,
-        uint32 movingFundsTimeout,
-        uint96 movingFundsTimeoutSlashingAmount,
-        uint256 movingFundsTimeoutNotifierRewardMultiplier
-=======
     /// @param movingFundsDustThreshold New value of the moving funds dust
     ///        threshold. It is the minimal satoshi amount that makes sense to
     //         be transferred during the moving funds process. Moving funds
@@ -983,22 +965,22 @@
     /// @dev Requirements:
     ///      - Moving funds transaction max total fee must be greater than zero
     ///      - Moving funds timeout must be greater than zero
+    ///      - Moving funds timeout notifier reward multiplier must be in the
+    ///        range [0, 100]
     ///      - Moving funds dust threshold must be greater than zero
     function updateMovingFundsParameters(
         uint64 movingFundsTxMaxTotalFee,
         uint32 movingFundsTimeout,
+        uint96 movingFundsTimeoutSlashingAmount,
+        uint256 movingFundsTimeoutNotifierRewardMultiplier,
         uint64 movingFundsDustThreshold
->>>>>>> c779069d
     ) external onlyGovernance {
         self.updateMovingFundsParameters(
             movingFundsTxMaxTotalFee,
             movingFundsTimeout,
-<<<<<<< HEAD
             movingFundsTimeoutSlashingAmount,
-            movingFundsTimeoutNotifierRewardMultiplier
-=======
+            movingFundsTimeoutNotifierRewardMultiplier,
             movingFundsDustThreshold
->>>>>>> c779069d
         );
     }
 
@@ -1271,43 +1253,34 @@
     ///         can be reported as timed out. It is counted from the moment
     ///         when the wallet was requested to move their funds and switched
     ///         to the MovingFunds state. Value in seconds.
-<<<<<<< HEAD
     /// @return movingFundsTimeoutSlashingAmount The amount of stake slashed
     ///         from each member of a wallet for a moving funds timeout.
     /// @return movingFundsTimeoutNotifierRewardMultiplier The percentage of the
     ///         notifier reward from the staking contract the notifier of a
     ///         moving funds timeout receives. The value is in the range [0, 100].
-=======
     /// @return movingFundsDustThreshold The minimal satoshi amount that makes
     //          sense to be transferred during the moving funds process. Moving
     //          funds wallets having their BTC balance below that value can
     //          begin closing immediately as transferring such a low value may
     //          not be possible due to BTC network fees.
->>>>>>> c779069d
     function movingFundsParameters()
         external
         view
         returns (
             uint64 movingFundsTxMaxTotalFee,
             uint32 movingFundsTimeout,
-<<<<<<< HEAD
             uint96 movingFundsTimeoutSlashingAmount,
-            uint256 movingFundsTimeoutNotifierRewardMultiplier
-=======
+            uint256 movingFundsTimeoutNotifierRewardMultiplier,
             uint64 movingFundsDustThreshold
->>>>>>> c779069d
         )
     {
         movingFundsTxMaxTotalFee = self.movingFundsTxMaxTotalFee;
         movingFundsTimeout = self.movingFundsTimeout;
-<<<<<<< HEAD
         movingFundsTimeoutSlashingAmount = self
             .movingFundsTimeoutSlashingAmount;
         movingFundsTimeoutNotifierRewardMultiplier = self
             .movingFundsTimeoutNotifierRewardMultiplier;
-=======
         movingFundsDustThreshold = self.movingFundsDustThreshold;
->>>>>>> c779069d
     }
 
     /// @return walletCreationPeriod Determines how frequently a new wallet
