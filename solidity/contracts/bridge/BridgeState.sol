--- conflicted
+++ resolved
@@ -170,42 +170,9 @@
         // The percentage of the notifier reward from the staking contract
         // the notifier of a redemption timeout receives. The value is in the
         // range [0, 100].
-<<<<<<< HEAD
         uint64 redemptionTimeoutNotifierRewardMultiplier;
 
 
-=======
-        uint256 redemptionTimeoutNotifierRewardMultiplier;
-        // Collection of all pending redemption requests indexed by
-        // redemption key built as
-        // `keccak256(walletPubKeyHash | redeemerOutputScript)`.
-        // The `walletPubKeyHash` is the 20-byte wallet's public key hash
-        // (computed using Bitcoin HASH160 over the compressed ECDSA
-        // public key) and `redeemerOutputScript` is a Bitcoin script
-        // (P2PKH, P2WPKH, P2SH or P2WSH) that will be used to lock
-        // redeemed BTC as requested by the redeemer. Requests are added
-        // to this mapping by the `requestRedemption` method (duplicates
-        // not allowed) and are removed by one of the following methods:
-        // - `submitRedemptionProof` in case the request was handled
-        //    successfully,
-        // - `notifyRedemptionTimeout` in case the request was reported
-        //    to be timed out.
-        mapping(uint256 => Redemption.RedemptionRequest) pendingRedemptions;
-        // Collection of all timed out redemptions requests indexed by
-        // redemption key built as
-        // `keccak256(walletPubKeyHash | redeemerOutputScript)`. The
-        // `walletPubKeyHash` is the 20-byte wallet's public key hash
-        // (computed using Bitcoin HASH160 over the compressed ECDSA
-        // public key) and `redeemerOutputScript` is the Bitcoin script
-        // (P2PKH, P2WPKH, P2SH or P2WSH) that is involved in the timed
-        // out request. Timed out requests are stored in this mapping to
-        // avoid slashing the wallets multiple times for the same timeout.
-        // Only one method can add to this mapping:
-        // - `notifyRedemptionTimeout` which puts the redemption key to this
-        //    mapping basing on a timed out request stored previously in
-        //    `pendingRedemptions` mapping.
-        mapping(uint256 => Redemption.RedemptionRequest) timedOutRedemptions;
->>>>>>> 47eb6f43
         // The amount of ETH in wei the party challenging the wallet for fraud
         // needs to deposit.
         uint96 fraudChallengeDepositAmount;
@@ -291,9 +258,9 @@
         // to this mapping by the `requestRedemption` method (duplicates
         // not allowed) and are removed by one of the following methods:
         // - `submitRedemptionProof` in case the request was handled
-        //    successfully
+        //    successfully,
         // - `notifyRedemptionTimeout` in case the request was reported
-        //    to be timed out
+        //    to be timed out.
         mapping(uint256 => Redemption.RedemptionRequest) pendingRedemptions;
         // Collection of all timed out redemptions requests indexed by
         // redemption key built as
