--- conflicted
+++ resolved
@@ -88,7 +88,6 @@
         // was requested to move their funds and switched to the MovingFunds
         // state. Value in seconds.
         uint32 movingFundsTimeout;
-<<<<<<< HEAD
         // The amount of stake slashed from each member of a wallet for a moving
         // funds timeout.
         uint96 movingFundsTimeoutSlashingAmount;
@@ -96,14 +95,12 @@
         // the notifier of a moving funds timeout receives. The value is in the
         // range [0, 100].
         uint256 movingFundsTimeoutNotifierRewardMultiplier;
-=======
         // The minimal satoshi amount that makes sense to be transferred during
         // the moving funds process. Moving funds wallets having their BTC
         // balance below that value can begin closing immediately as
         // transferring such a low value may not be possible due to
         // BTC network fees.
         uint64 movingFundsDustThreshold;
->>>>>>> c779069d
         // The minimal amount that can be requested for redemption.
         // Value of this parameter must take into account the value of
         // `redemptionTreasuryFeeDivisor` and `redemptionTxMaxFee`
@@ -229,12 +226,9 @@
     event MovingFundsParametersUpdated(
         uint64 movingFundsTxMaxTotalFee,
         uint32 movingFundsTimeout,
-<<<<<<< HEAD
         uint96 movingFundsTimeoutSlashingAmount,
-        uint256 movingFundsTimeoutNotifierRewardMultiplier
-=======
+        uint256 movingFundsTimeoutNotifierRewardMultiplier,
         uint64 movingFundsDustThreshold
->>>>>>> c779069d
     );
 
     event WalletParametersUpdated(
@@ -395,7 +389,6 @@
     ///        be reported as timed out. It is counted from the moment when the
     ///        wallet was requested to move their funds and switched to the
     ///        MovingFunds state.
-<<<<<<< HEAD
     /// @param _movingFundsTimeoutSlashingAmount New value of the moving funds
     ///        timeout slashing amount in T, it is the amount slashed from each
     ///        wallet member for moving funds timeout
@@ -404,12 +397,6 @@
     ///        it determines the percentage of the notifier reward from the
     ///        staking contact the notifier of a moving funds timeout receives.
     ///        The value must be in the range [0, 100]
-    /// @dev Requirements:
-    ///      - Moving funds transaction max total fee must be greater than zero
-    ///      - Moving funds timeout must be greater than zero
-    ///      - Moving funds timeout notifier reward multiplier must be in the
-    ///        range [0, 100]
-=======
     /// @param _movingFundsDustThreshold New value of the moving funds dust
     ///        threshold. It is the minimal satoshi amount that makes sense to
     //         be transferred during the moving funds process. Moving funds
@@ -419,18 +406,16 @@
     /// @dev Requirements:
     ///      - Moving funds transaction max total fee must be greater than zero
     ///      - Moving funds timeout must be greater than zero
+    ///      - Moving funds timeout notifier reward multiplier must be in the
+    ///        range [0, 100]
     ///      - Moving funds dust threshold must be greater than zero
->>>>>>> c779069d
     function updateMovingFundsParameters(
         Storage storage self,
         uint64 _movingFundsTxMaxTotalFee,
         uint32 _movingFundsTimeout,
-<<<<<<< HEAD
         uint96 _movingFundsTimeoutSlashingAmount,
-        uint256 _movingFundsTimeoutNotifierRewardMultiplier
-=======
+        uint256 _movingFundsTimeoutNotifierRewardMultiplier,
         uint64 _movingFundsDustThreshold
->>>>>>> c779069d
     ) internal {
         require(
             _movingFundsTxMaxTotalFee > 0,
@@ -443,35 +428,29 @@
         );
 
         require(
-<<<<<<< HEAD
             _movingFundsTimeoutNotifierRewardMultiplier <= 100,
             "Moving funds timeout notifier reward multiplier must be in the range [0, 100]"
-=======
+        );
+
+        require(
             _movingFundsDustThreshold > 0,
             "Moving funds dust threshold must be greater than zero"
->>>>>>> c779069d
         );
 
         self.movingFundsTxMaxTotalFee = _movingFundsTxMaxTotalFee;
         self.movingFundsTimeout = _movingFundsTimeout;
-<<<<<<< HEAD
         self
             .movingFundsTimeoutSlashingAmount = _movingFundsTimeoutSlashingAmount;
         self
             .movingFundsTimeoutNotifierRewardMultiplier = _movingFundsTimeoutNotifierRewardMultiplier;
-=======
         self.movingFundsDustThreshold = _movingFundsDustThreshold;
->>>>>>> c779069d
 
         emit MovingFundsParametersUpdated(
             _movingFundsTxMaxTotalFee,
             _movingFundsTimeout,
-<<<<<<< HEAD
             _movingFundsTimeoutSlashingAmount,
-            _movingFundsTimeoutNotifierRewardMultiplier
-=======
+            _movingFundsTimeoutNotifierRewardMultiplier,
             _movingFundsDustThreshold
->>>>>>> c779069d
         );
     }
 
