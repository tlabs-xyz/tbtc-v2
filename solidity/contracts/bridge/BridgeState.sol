--- conflicted
+++ resolved
@@ -206,7 +206,13 @@
         uint64 walletMaxBtcTransfer
     );
 
-<<<<<<< HEAD
+    event FraudParametersUpdated(
+        uint256 fraudSlashingAmount,
+        uint256 fraudNotifierRewardMultiplier,
+        uint256 fraudChallengeDefeatTimeout,
+        uint256 fraudChallengeDepositAmount
+    );
+
     /// @notice Updates parameters of deposits.
     /// @param _depositDustThreshold New value of the deposit dust threshold in
     ///        satoshis. It is the minimal amount that can be requested to
@@ -250,14 +256,6 @@
             _depositTxMaxFee
         );
     }
-=======
-    event FraudParametersUpdated(
-        uint256 fraudSlashingAmount,
-        uint256 fraudNotifierRewardMultiplier,
-        uint256 fraudChallengeDefeatTimeout,
-        uint256 fraudChallengeDepositAmount
-    );
->>>>>>> c6a29147
 
     /// @notice Updates parameters of wallets.
     /// @param _walletCreationPeriod New value of the wallet creation period in
