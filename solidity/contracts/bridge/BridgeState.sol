// SPDX-License-Identifier: MIT

// ██████████████     ▐████▌     ██████████████
// ██████████████     ▐████▌     ██████████████
//               ▐████▌    ▐████▌
//               ▐████▌    ▐████▌
// ██████████████     ▐████▌     ██████████████
// ██████████████     ▐████▌     ██████████████
//               ▐████▌    ▐████▌
//               ▐████▌    ▐████▌
//               ▐████▌    ▐████▌
//               ▐████▌    ▐████▌
//               ▐████▌    ▐████▌
//               ▐████▌    ▐████▌

pragma solidity ^0.8.9;

import {IWalletRegistry as EcdsaWalletRegistry} from "@keep-network/ecdsa/contracts/api/IWalletRegistry.sol";

import "./IRelay.sol";
import "./Deposit.sol";
import "./Redemption.sol";
import "./Fraud.sol";
import "./Wallets.sol";

import "../bank/Bank.sol";

library BridgeState {
    // TODO: Make parameters governable
    struct Storage {
        // Address of the Bank the Bridge belongs to.
        Bank bank;
        // Bitcoin relay providing the current Bitcoin network difficulty.
        IRelay relay;
        // ECDSA Wallet Registry contract handle.
        EcdsaWalletRegistry ecdsaWalletRegistry;
        // The number of confirmations on the Bitcoin chain required to
        // successfully evaluate an SPV proof.
        uint256 txProofDifficultyFactor;
        // Address where the deposit and redemption treasury fees will be sent
        // to. Treasury takes part in the operators rewarding process.
        address treasury;
        // The minimal amount that can be requested to deposit.
        // Value of this parameter must take into account the value of
        // `depositTreasuryFeeDivisor` and `depositTxMaxFee` parameters in order
        // to make requests that can incur the treasury and transaction fee and
        // still satisfy the depositor.
        uint64 depositDustThreshold;
        // Divisor used to compute the treasury fee taken from each deposit and
        // transferred to the treasury upon sweep proof submission. That fee is
        // computed as follows:
        // `treasuryFee = depositedAmount / depositTreasuryFeeDivisor`
        // For example, if the treasury fee needs to be 2% of each deposit,
        // the `depositTreasuryFeeDivisor` should be set to `50` because
        // `1/50 = 0.02 = 2%`.
        uint64 depositTreasuryFeeDivisor;
        // Maximum amount of BTC transaction fee that can be incurred by each
        // swept deposit being part of the given sweep transaction. If the
        // maximum BTC transaction fee is exceeded, such transaction is
        // considered a fraud.
        //
        // This is a per-deposit input max fee for the sweep transaction.
        uint64 depositTxMaxFee;
        // Collection of all revealed deposits indexed by
        // `keccak256(fundingTxHash | fundingOutputIndex)`.
        // The `fundingTxHash` is `bytes32` (ordered as in Bitcoin internally)
        // and `fundingOutputIndex` an `uint32`. This mapping may contain valid
        // and invalid deposits and the wallet is responsible for validating
        // them before attempting to execute a sweep.
        mapping(uint256 => Deposit.DepositRequest) deposits;
        // Indicates if the vault with the given address is trusted or not.
        // Depositors can route their revealed deposits only to trusted vaults
        // and have trusted vaults notified about new deposits as soon as these
        // deposits get swept. Vaults not trusted by the Bridge can still be
        // used by Bank balance owners on their own responsibility - anyone can
        // approve their Bank balance to any address.
        mapping(address => bool) isVaultTrusted;
        // Maximum amount of the total BTC transaction fee that is acceptable in
        // a single moving funds transaction.
        //
        // This is a TOTAL max fee for the moving funds transaction. Note
        // that `depositTxMaxFee` is per single deposit and `redemptionTxMaxFee`
        // if per single redemption. `movingFundsTxMaxTotalFee` is a total
        // fee for the entire transaction.
        uint64 movingFundsTxMaxTotalFee;
        // Time after which the moving funds process can be reported as
        // timed out. It is counted from the moment when the wallet
        // was requested to move their funds and switched to the MovingFunds
        // state. Value in seconds.
        uint32 movingFundsTimeout;
        // The minimal amount that can be requested for redemption.
        // Value of this parameter must take into account the value of
        // `redemptionTreasuryFeeDivisor` and `redemptionTxMaxFee`
        // parameters in order to make requests that can incur the
        // treasury and transaction fee and still satisfy the redeemer.
        uint64 redemptionDustThreshold;
        // Divisor used to compute the treasury fee taken from each
        // redemption request and transferred to the treasury upon
        // successful request finalization. That fee is computed as follows:
        // `treasuryFee = requestedAmount / redemptionTreasuryFeeDivisor`
        // For example, if the treasury fee needs to be 2% of each
        // redemption request, the `redemptionTreasuryFeeDivisor` should
        // be set to `50` because `1/50 = 0.02 = 2%`.
        uint64 redemptionTreasuryFeeDivisor;
        // Maximum amount of BTC transaction fee that can be incurred by
        // each redemption request being part of the given redemption
        // transaction. If the maximum BTC transaction fee is exceeded, such
        // transaction is considered a fraud.
        //
        // This is a per-redemption output max fee for the redemption
        // transaction.
        uint64 redemptionTxMaxFee;
        // Time after which the redemption request can be reported as
        // timed out. It is counted from the moment when the redemption
        // request was created via `requestRedemption` call. Reported
        // timed out requests are cancelled and locked TBTC is returned
        // to the redeemer in full amount.
        uint256 redemptionTimeout;
        // Collection of all pending redemption requests indexed by
        // redemption key built as
        // `keccak256(walletPubKeyHash | redeemerOutputScript)`.
        // The `walletPubKeyHash` is the 20-byte wallet's public key hash
        // (computed using Bitcoin HASH160 over the compressed ECDSA
        // public key) and `redeemerOutputScript` is a Bitcoin script
        // (P2PKH, P2WPKH, P2SH or P2WSH) that will be used to lock
        // redeemed BTC as requested by the redeemer. Requests are added
        // to this mapping by the `requestRedemption` method (duplicates
        // not allowed) and are removed by one of the following methods:
        // - `submitRedemptionProof` in case the request was handled
        //    successfully
        // - `notifyRedemptionTimeout` in case the request was reported
        //    to be timed out
        mapping(uint256 => Redemption.RedemptionRequest) pendingRedemptions;
        // Collection of all timed out redemptions requests indexed by
        // redemption key built as
        // `keccak256(walletPubKeyHash | redeemerOutputScript)`. The
        // `walletPubKeyHash` is the 20-byte wallet's public key hash
        // (computed using Bitcoin HASH160 over the compressed ECDSA
        // public key) and `redeemerOutputScript` is the Bitcoin script
        // (P2PKH, P2WPKH, P2SH or P2WSH) that is involved in the timed
        // out request. Timed out requests are stored in this mapping to
        // avoid slashing the wallets multiple times for the same timeout.
        // Only one method can add to this mapping:
        // - `notifyRedemptionTimeout` which puts the redemption key to this
        //    mapping basing on a timed out request stored previously in
        //    `pendingRedemptions` mapping.
        mapping(uint256 => Redemption.RedemptionRequest) timedOutRedemptions;
        // The amount of stake slashed from each member of a wallet for a fraud.
        uint256 fraudSlashingAmount;
        // The percentage of the notifier reward from the staking contract
        // the notifier of a fraud receives. The value is in the range [0, 100].
        uint256 fraudNotifierRewardMultiplier;
        // The amount of time the wallet has to defeat a fraud challenge.
        uint256 fraudChallengeDefeatTimeout;
        // The amount of ETH in wei the party challenging the wallet for fraud
        // needs to deposit.
        uint256 fraudChallengeDepositAmount;
        // Collection of all submitted fraud challenges indexed by challenge
        // key built as `keccak256(walletPublicKey|sighash)`.
        mapping(uint256 => Fraud.FraudChallenge) fraudChallenges;
        // Collection of main UTXOs that are honestly spent indexed by
        // `keccak256(fundingTxHash | fundingOutputIndex)`. The `fundingTxHash`
        // is `bytes32` (ordered as in Bitcoin internally) and
        // `fundingOutputIndex` an `uint32`. A main UTXO is considered honestly
        // spent if it was used as an input of a transaction that have been
        // proven in the Bridge.
        mapping(uint256 => bool) spentMainUTXOs;
        // Determines how frequently a new wallet creation can be requested.
        // Value in seconds.
        uint32 walletCreationPeriod;
        // The minimum BTC threshold in satoshi that is used to decide about
        // wallet creation or closing.
        uint64 walletMinBtcBalance;
        // The maximum BTC threshold in satoshi that is used to decide about
        // wallet creation.
        uint64 walletMaxBtcBalance;
        // The maximum age of a wallet in seconds, after which the wallet
        // moving funds process can be requested.
        uint32 walletMaxAge;
        // 20-byte wallet public key hash being reference to the currently
        // active wallet. Can be unset to the zero value under certain
        // circumstances.
        bytes20 activeWalletPubKeyHash;
        // The current number of wallets in the Live state.
        uint32 liveWalletsCount;
        // The maximum BTC amount in satoshi than can be transferred to a single
        // target wallet during the moving funds process.
        uint64 walletMaxBtcTransfer;
        // Maps the 20-byte wallet public key hash (computed using Bitcoin
        // HASH160 over the compressed ECDSA public key) to the basic wallet
        // information like state and pending redemptions value.
        mapping(bytes20 => Wallets.Wallet) registeredWallets;
    }

<<<<<<< HEAD
    event RedemptionParametersUpdated(
        uint64 redemptionDustThreshold,
        uint64 redemptionTreasuryFeeDivisor,
        uint64 redemptionTxMaxFee,
        uint256 redemptionTimeout
=======
    event DepositParametersUpdated(
        uint64 depositDustThreshold,
        uint64 depositTreasuryFeeDivisor,
        uint64 depositTxMaxFee
>>>>>>> 4eee13ce
    );

    event WalletParametersUpdated(
        uint32 walletCreationPeriod,
        uint64 walletMinBtcBalance,
        uint64 walletMaxBtcBalance,
        uint32 walletMaxAge,
        uint64 walletMaxBtcTransfer
    );

<<<<<<< HEAD
    /// @notice Updates parameters of redemptions.
    /// @param _redemptionDustThreshold New value of the redemption dust
    ///        threshold in satoshis. It is the minimal amount that can be
    ///        requested for redemption. Value of this parameter must take into
    ///        account the value of `redemptionTreasuryFeeDivisor` and
    ///        `redemptionTxMaxFee` parameters in order to make requests that
    ///        can incur the treasury and transaction fee and still satisfy the
    ///        redeemer.
    /// @param _redemptionTreasuryFeeDivisor New value of the redemption
    ///        treasury fee divisor. It is the divisor used to compute the
    ///        treasury fee taken from each redemption request and transferred
    ///        to the treasury upon successful request finalization. That fee is
    ///        computed as follows:
    ///        `treasuryFee = requestedAmount / redemptionTreasuryFeeDivisor`
    ///        For example, if the treasury fee needs to be 2% of each
    ///        redemption request, the `redemptionTreasuryFeeDivisor` should
    ///        be set to `50` because `1/50 = 0.02 = 2%`.
    /// @param _redemptionTxMaxFee New value of the redemption transaction max
    ///        fee in satoshis. It is the maximum amount of BTC transaction fee
    ///        that can be incurred by each redemption request being part of the
    ///        given redemption transaction. If the maximum BTC transaction fee
    ///        is exceeded, such transaction is considered a fraud.
    /// @param _redemptionTimeout New value of the redemption timeout in seconds.
    ///        It is the time after which the redemption request can be reported
    ///        as timed out. It is counted from the moment when the redemption
    ///        request was created via `requestRedemption` call. Reported  timed
    ///        out requests are cancelled and locked TBTC is returned to the
    ///        redeemer in full amount.
    /// @dev Requirements:
    ///      - Redemption treasury fee divisor must be greater than zero
    ///      - Redemption timeout must be greater than zero
    function updateRedemptionParameters(
        Storage storage self,
        uint64 _redemptionDustThreshold,
        uint64 _redemptionTreasuryFeeDivisor,
        uint64 _redemptionTxMaxFee,
        uint256 _redemptionTimeout
    ) internal {
        require(
            _redemptionTreasuryFeeDivisor > 0,
            "Redemption treasury fee divisor must be greater than zero"
        );

        require(
            _redemptionTimeout > 0,
            "Redemption timeout must be greater than zero"
        );

        self.redemptionDustThreshold = _redemptionDustThreshold;
        self.redemptionTreasuryFeeDivisor = _redemptionTreasuryFeeDivisor;
        self.redemptionTxMaxFee = _redemptionTxMaxFee;
        self.redemptionTimeout = _redemptionTimeout;

        emit RedemptionParametersUpdated(
            _redemptionDustThreshold,
            _redemptionTreasuryFeeDivisor,
            _redemptionTxMaxFee,
            _redemptionTimeout
=======
    event FraudParametersUpdated(
        uint256 fraudSlashingAmount,
        uint256 fraudNotifierRewardMultiplier,
        uint256 fraudChallengeDefeatTimeout,
        uint256 fraudChallengeDepositAmount
    );

    /// @notice Updates parameters of deposits.
    /// @param _depositDustThreshold New value of the deposit dust threshold in
    ///        satoshis. It is the minimal amount that can be requested to
    ////       deposit. Value of this parameter must take into account the value
    ///        of `depositTreasuryFeeDivisor` and `depositTxMaxFee` parameters
    ///        in order to make requests that can incur the treasury and
    ///        transaction fee and still satisfy the depositor
    /// @param _depositTreasuryFeeDivisor New value of the treasury fee divisor.
    ///        It is the divisor used to compute the treasury fee taken from
    ///        each deposit and transferred to the treasury upon sweep proof
    ///        submission. That fee is computed as follows:
    ///        `treasuryFee = depositedAmount / depositTreasuryFeeDivisor`
    ///        For example, if the treasury fee needs to be 2% of each deposit,
    ///        the `depositTreasuryFeeDivisor` should be set to `50`
    ///        because `1/50 = 0.02 = 2%`
    /// @param _depositTxMaxFee New value of the deposit tx max fee in satoshis.
    ///        It is the maximum amount of BTC transaction fee that can
    ///        be incurred by each swept deposit being part of the given sweep
    ///        transaction. If the maximum BTC transaction fee is exceeded,
    ///        such transaction is considered a fraud
    /// @dev Requirements:
    ///      - Deposit treasury fee divisor must be greater than zero
    function updateDepositParameters(
        Storage storage self,
        uint64 _depositDustThreshold,
        uint64 _depositTreasuryFeeDivisor,
        uint64 _depositTxMaxFee
    ) internal {
        require(
            _depositTreasuryFeeDivisor > 0,
            "Deposit treasury fee divisor must be greater than zero"
        );

        self.depositDustThreshold = _depositDustThreshold;
        self.depositTreasuryFeeDivisor = _depositTreasuryFeeDivisor;
        self.depositTxMaxFee = _depositTxMaxFee;

        emit DepositParametersUpdated(
            _depositDustThreshold,
            _depositTreasuryFeeDivisor,
            _depositTxMaxFee
>>>>>>> 4eee13ce
        );
    }

    /// @notice Updates parameters of wallets.
    /// @param _walletCreationPeriod New value of the wallet creation period in
    ///        seconds, determines how frequently a new wallet creation can be
    ///        requested
    /// @param _walletMinBtcBalance New value of the wallet minimum BTC balance
    ///        in satoshi, used to decide about wallet creation or closing
    /// @param _walletMaxBtcBalance New value of the wallet maximum BTC balance
    ///        in satoshi, used to decide about wallet creation
    /// @param _walletMaxAge New value of the wallet maximum age in seconds,
    ///        indicates the maximum age of a wallet in seconds, after which
    ///        the wallet moving funds process can be requested
    /// @param _walletMaxBtcTransfer New value of the wallet maximum BTC transfer
    ///        in satoshi, determines the maximum amount that can be transferred
    //         to a single target wallet during the moving funds process
    /// @dev Requirements:
    ///      - Wallet minimum BTC balance must be greater than zero
    ///      - Wallet maximum BTC balance must be greater than the wallet
    ///        minimum BTC balance
    ///      - Wallet maximum BTC transfer must be greater than zero
    function updateWalletParameters(
        Storage storage self,
        uint32 _walletCreationPeriod,
        uint64 _walletMinBtcBalance,
        uint64 _walletMaxBtcBalance,
        uint32 _walletMaxAge,
        uint64 _walletMaxBtcTransfer
    ) internal {
        require(
            _walletMinBtcBalance > 0,
            "Wallet minimum BTC balance must be greater than zero"
        );
        require(
            _walletMaxBtcBalance > _walletMinBtcBalance,
            "Wallet maximum BTC balance must be greater than the minimum"
        );
        require(
            _walletMaxBtcTransfer > 0,
            "Wallet maximum BTC transfer must be greater than zero"
        );

        self.walletCreationPeriod = _walletCreationPeriod;
        self.walletMinBtcBalance = _walletMinBtcBalance;
        self.walletMaxBtcBalance = _walletMaxBtcBalance;
        self.walletMaxAge = _walletMaxAge;
        self.walletMaxBtcTransfer = _walletMaxBtcTransfer;

        emit WalletParametersUpdated(
            _walletCreationPeriod,
            _walletMinBtcBalance,
            _walletMaxBtcBalance,
            _walletMaxAge,
            _walletMaxBtcTransfer
        );
    }

    /// @notice Updates parameters related to frauds.
    /// @param _fraudSlashingAmount New value of the fraud slashing amount in T,
    ///        it is the amount slashed from each wallet member for committing
    ///        a fraud
    /// @param _fraudNotifierRewardMultiplier New value of the fraud notifier
    ///        reward multiplier as percentage, it determines the percentage of
    ///        the notifier reward from the staking contact the notifier of
    ///        a fraud receives. The value must be in the range [0, 100]
    /// @param _fraudChallengeDefeatTimeout New value of the challenge defeat
    ///        timeout in seconds, it is the amount of time the wallet has to
    ///        defeat a fraud challenge. The value must be greater than zero
    /// @param _fraudChallengeDepositAmount New value of the fraud challenge
    ///        deposit amount in wei, it is the amount of ETH the party
    ///        challenging the wallet for fraud needs to deposit
    /// @dev Requirements:
    ///      - Fraud notifier reward multiplier must be in the range [0, 100]
    ///      - Fraud challenge defeat timeout must be greater than 0
    function updateFraudParameters(
        Storage storage self,
        uint256 _fraudSlashingAmount,
        uint256 _fraudNotifierRewardMultiplier,
        uint256 _fraudChallengeDefeatTimeout,
        uint256 _fraudChallengeDepositAmount
    ) internal {
        require(
            _fraudNotifierRewardMultiplier <= 100,
            "Fraud notifier reward multiplier must be in the range [0, 100]"
        );

        require(
            _fraudChallengeDefeatTimeout > 0,
            "Fraud challenge defeat timeout must be greater than zero"
        );

        self.fraudSlashingAmount = _fraudSlashingAmount;
        self.fraudNotifierRewardMultiplier = _fraudNotifierRewardMultiplier;
        self.fraudChallengeDefeatTimeout = _fraudChallengeDefeatTimeout;
        self.fraudChallengeDepositAmount = _fraudChallengeDepositAmount;

        emit FraudParametersUpdated(
            _fraudSlashingAmount,
            _fraudNotifierRewardMultiplier,
            _fraudChallengeDefeatTimeout,
            _fraudChallengeDepositAmount
        );
    }
}<|MERGE_RESOLUTION|>--- conflicted
+++ resolved
@@ -192,18 +192,17 @@
         mapping(bytes20 => Wallets.Wallet) registeredWallets;
     }
 
-<<<<<<< HEAD
+    event DepositParametersUpdated(
+        uint64 depositDustThreshold,
+        uint64 depositTreasuryFeeDivisor,
+        uint64 depositTxMaxFee
+    );
+
     event RedemptionParametersUpdated(
         uint64 redemptionDustThreshold,
         uint64 redemptionTreasuryFeeDivisor,
         uint64 redemptionTxMaxFee,
         uint256 redemptionTimeout
-=======
-    event DepositParametersUpdated(
-        uint64 depositDustThreshold,
-        uint64 depositTreasuryFeeDivisor,
-        uint64 depositTxMaxFee
->>>>>>> 4eee13ce
     );
 
     event WalletParametersUpdated(
@@ -214,7 +213,57 @@
         uint64 walletMaxBtcTransfer
     );
 
-<<<<<<< HEAD
+    event FraudParametersUpdated(
+        uint256 fraudSlashingAmount,
+        uint256 fraudNotifierRewardMultiplier,
+        uint256 fraudChallengeDefeatTimeout,
+        uint256 fraudChallengeDepositAmount
+    );
+
+    /// @notice Updates parameters of deposits.
+    /// @param _depositDustThreshold New value of the deposit dust threshold in
+    ///        satoshis. It is the minimal amount that can be requested to
+    ////       deposit. Value of this parameter must take into account the value
+    ///        of `depositTreasuryFeeDivisor` and `depositTxMaxFee` parameters
+    ///        in order to make requests that can incur the treasury and
+    ///        transaction fee and still satisfy the depositor
+    /// @param _depositTreasuryFeeDivisor New value of the treasury fee divisor.
+    ///        It is the divisor used to compute the treasury fee taken from
+    ///        each deposit and transferred to the treasury upon sweep proof
+    ///        submission. That fee is computed as follows:
+    ///        `treasuryFee = depositedAmount / depositTreasuryFeeDivisor`
+    ///        For example, if the treasury fee needs to be 2% of each deposit,
+    ///        the `depositTreasuryFeeDivisor` should be set to `50`
+    ///        because `1/50 = 0.02 = 2%`
+    /// @param _depositTxMaxFee New value of the deposit tx max fee in satoshis.
+    ///        It is the maximum amount of BTC transaction fee that can
+    ///        be incurred by each swept deposit being part of the given sweep
+    ///        transaction. If the maximum BTC transaction fee is exceeded,
+    ///        such transaction is considered a fraud
+    /// @dev Requirements:
+    ///      - Deposit treasury fee divisor must be greater than zero
+    function updateDepositParameters(
+        Storage storage self,
+        uint64 _depositDustThreshold,
+        uint64 _depositTreasuryFeeDivisor,
+        uint64 _depositTxMaxFee
+    ) internal {
+        require(
+            _depositTreasuryFeeDivisor > 0,
+            "Deposit treasury fee divisor must be greater than zero"
+        );
+
+        self.depositDustThreshold = _depositDustThreshold;
+        self.depositTreasuryFeeDivisor = _depositTreasuryFeeDivisor;
+        self.depositTxMaxFee = _depositTxMaxFee;
+
+        emit DepositParametersUpdated(
+            _depositDustThreshold,
+            _depositTreasuryFeeDivisor,
+            _depositTxMaxFee
+        );
+    }
+
     /// @notice Updates parameters of redemptions.
     /// @param _redemptionDustThreshold New value of the redemption dust
     ///        threshold in satoshis. It is the minimal amount that can be
@@ -273,56 +322,6 @@
             _redemptionTreasuryFeeDivisor,
             _redemptionTxMaxFee,
             _redemptionTimeout
-=======
-    event FraudParametersUpdated(
-        uint256 fraudSlashingAmount,
-        uint256 fraudNotifierRewardMultiplier,
-        uint256 fraudChallengeDefeatTimeout,
-        uint256 fraudChallengeDepositAmount
-    );
-
-    /// @notice Updates parameters of deposits.
-    /// @param _depositDustThreshold New value of the deposit dust threshold in
-    ///        satoshis. It is the minimal amount that can be requested to
-    ////       deposit. Value of this parameter must take into account the value
-    ///        of `depositTreasuryFeeDivisor` and `depositTxMaxFee` parameters
-    ///        in order to make requests that can incur the treasury and
-    ///        transaction fee and still satisfy the depositor
-    /// @param _depositTreasuryFeeDivisor New value of the treasury fee divisor.
-    ///        It is the divisor used to compute the treasury fee taken from
-    ///        each deposit and transferred to the treasury upon sweep proof
-    ///        submission. That fee is computed as follows:
-    ///        `treasuryFee = depositedAmount / depositTreasuryFeeDivisor`
-    ///        For example, if the treasury fee needs to be 2% of each deposit,
-    ///        the `depositTreasuryFeeDivisor` should be set to `50`
-    ///        because `1/50 = 0.02 = 2%`
-    /// @param _depositTxMaxFee New value of the deposit tx max fee in satoshis.
-    ///        It is the maximum amount of BTC transaction fee that can
-    ///        be incurred by each swept deposit being part of the given sweep
-    ///        transaction. If the maximum BTC transaction fee is exceeded,
-    ///        such transaction is considered a fraud
-    /// @dev Requirements:
-    ///      - Deposit treasury fee divisor must be greater than zero
-    function updateDepositParameters(
-        Storage storage self,
-        uint64 _depositDustThreshold,
-        uint64 _depositTreasuryFeeDivisor,
-        uint64 _depositTxMaxFee
-    ) internal {
-        require(
-            _depositTreasuryFeeDivisor > 0,
-            "Deposit treasury fee divisor must be greater than zero"
-        );
-
-        self.depositDustThreshold = _depositDustThreshold;
-        self.depositTreasuryFeeDivisor = _depositTreasuryFeeDivisor;
-        self.depositTxMaxFee = _depositTxMaxFee;
-
-        emit DepositParametersUpdated(
-            _depositDustThreshold,
-            _depositTreasuryFeeDivisor,
-            _depositTxMaxFee
->>>>>>> 4eee13ce
         );
     }
 
