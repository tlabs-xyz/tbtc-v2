--- conflicted
+++ resolved
@@ -66,13 +66,8 @@
         uint64 value;
         // UNIX timestamp the request was created at.
         uint32 createdAt;
-<<<<<<< HEAD
         // The flag indicating whether the request has been processed.
         bool processed;
-=======
-        // UNIX timestamp the funds were swept at.
-        uint32 sweptAt;
->>>>>>> 5759555f
     }
 
     event MovingFundsCommitmentSubmitted(
@@ -92,7 +87,7 @@
 
     event MovedFundsSwept(bytes20 walletPubKeyHash, bytes32 sweepTxHash);
 
-    event MovedFundsMergeRequestTimedOut(
+    event MovedFundsSweepRequestTimedOut(
         bytes20 walletPubKeyHash,
         bytes32 movingFundsTxHash,
         uint32 movingFundsTxOutputIndex
@@ -833,17 +828,10 @@
                 )
             ];
 
-<<<<<<< HEAD
-        // The merge request must exist, must be not processed yet, and must
-        // belong to the merging wallet.
-        require(mergeRequest.createdAt != 0, "Merge request does not exist");
-        require(!mergeRequest.processed, "Merge request already processed");
-=======
         // The sweep request must exist, must be not processed yet, and must
         // belong to the sweeping wallet.
         require(sweepRequest.createdAt != 0, "Sweep request does not exist");
-        require(sweepRequest.sweptAt == 0, "Sweep request already processed");
->>>>>>> 5759555f
+        require(!sweepRequest.processed, "Sweep request already processed");
         require(
             sweepRequest.walletPubKeyHash == walletPubKeyHash,
             "Sweep request belongs to another wallet"
@@ -851,14 +839,8 @@
         // If the validation passed, the sweep request must be marked as
         // processed and its value should be counted into the total inputs
         // value sum.
-<<<<<<< HEAD
-        mergeRequest.processed = true;
-        inputsTotalValue += mergeRequest.value;
-=======
-        /* solhint-disable-next-line not-rely-on-time */
-        sweepRequest.sweptAt = uint32(block.timestamp);
+        sweepRequest.processed = true;
         inputsTotalValue += sweepRequest.value;
->>>>>>> 5759555f
 
         self
             .registeredWallets[walletPubKeyHash]
@@ -938,19 +920,19 @@
         return (outpointTxHash, outpointIndex, inputLength);
     }
 
-    /// @notice Notifies about a timed out moved funds merge process. If the
+    /// @notice Notifies about a timed out moved funds sweep process. If the
     ///         wallet is not terminated yet, that function terminates
     ///         the wallet and slashes signing group members as a result.
     ///         Marks the given request as resolved.
     /// @param movingFundsTxHash 32-byte hash of the moving funds transaction
-    ///        that caused the merge request to be created
+    ///        that caused the sweep request to be created
     /// @param movingFundsTxOutputIndex Index of the moving funds transaction
-    ///        output that is subject of the merge request.
+    ///        output that is subject of the sweep request.
     /// @param walletMembersIDs Identifiers of the wallet signing group members
     /// @dev Requirements:
-    ///      - The moved funds merge request must exist
-    ///      - The moved funds merge not be already processed
-    ///      - The moved funds merge timeout must be actually exceeded
+    ///      - The moved funds sweep request must exist
+    ///      - The moved funds sweep not be already processed
+    ///      - The moved funds sweep timeout must be actually exceeded
     ///      - The wallet must be either in the Live or MovingFunds or
     ///        Terminated state
     ///      - The expression `keccak256(abi.encode(walletMembersIDs))` must
@@ -959,14 +941,14 @@
     ///        in the contract for gas efficiency purposes but they can be
     ///        read from appropriate `DkgResultSubmitted` and `DkgResultApproved`
     ///        events of the `WalletRegistry` contract
-    function notifyMovedFundsMergeTimeout(
+    function notifyMovedFundsSweepTimeout(
         BridgeState.Storage storage self,
         bytes32 movingFundsTxHash,
         uint32 movingFundsTxOutputIndex,
         uint32[] calldata walletMembersIDs
     ) external {
-        MovedFundsMergeRequest storage mergeRequest = self
-            .movedFundsMergeRequests[
+        MovedFundsSweepRequest storage sweepRequest = self
+            .movedFundsSweepRequests[
                 uint256(
                     keccak256(
                         abi.encodePacked(
@@ -977,18 +959,18 @@
                 )
             ];
 
-        require(mergeRequest.createdAt != 0, "Merge request does not exist");
-
-        require(!mergeRequest.processed, "Merge request already processed");
+        require(sweepRequest.createdAt != 0, "Sweep request does not exist");
+
+        require(!sweepRequest.processed, "Sweep request already processed");
 
         require(
             /* solhint-disable-next-line not-rely-on-time */
             block.timestamp >
-                mergeRequest.createdAt + self.movedFundsMergeTimeout,
-            "Merge request has not timed out yet"
-        );
-
-        bytes20 walletPubKeyHash = mergeRequest.walletPubKeyHash;
+                sweepRequest.createdAt + self.movedFundsSweepTimeout,
+            "Sweep request has not timed out yet"
+        );
+
+        bytes20 walletPubKeyHash = sweepRequest.walletPubKeyHash;
         Wallets.Wallet storage wallet = self.registeredWallets[
             walletPubKeyHash
         ];
@@ -1001,7 +983,7 @@
             "ECDSA wallet must be in Live or MovingFunds or Terminated state"
         );
 
-        mergeRequest.processed = true;
+        sweepRequest.processed = true;
 
         if (
             walletState == Wallets.WalletState.Live ||
@@ -1010,8 +992,8 @@
             self.terminateWallet(walletPubKeyHash);
 
             self.ecdsaWalletRegistry.seize(
-                self.movedFundsMergeTimeoutSlashingAmount,
-                self.movedFundsMergeTimeoutNotifierRewardMultiplier,
+                self.movedFundsSweepTimeoutSlashingAmount,
+                self.movedFundsSweepTimeoutNotifierRewardMultiplier,
                 msg.sender,
                 wallet.ecdsaWalletID,
                 walletMembersIDs
@@ -1019,7 +1001,7 @@
         }
 
         // slither-disable-next-line reentrancy-events
-        emit MovedFundsMergeRequestTimedOut(
+        emit MovedFundsSweepRequestTimedOut(
             walletPubKeyHash,
             movingFundsTxHash,
             movingFundsTxOutputIndex
