// SPDX-License-Identifier: GPL-3.0-only

// ██████████████     ▐████▌     ██████████████
// ██████████████     ▐████▌     ██████████████
//               ▐████▌    ▐████▌
//               ▐████▌    ▐████▌
// ██████████████     ▐████▌     ██████████████
// ██████████████     ▐████▌     ██████████████
//               ▐████▌    ▐████▌
//               ▐████▌    ▐████▌
//               ▐████▌    ▐████▌
//               ▐████▌    ▐████▌
//               ▐████▌    ▐████▌
//               ▐████▌    ▐████▌

pragma solidity 0.8.17;

import {BTCUtils} from "@keep-network/bitcoin-spv-sol/contracts/BTCUtils.sol";
import {BytesLib} from "@keep-network/bitcoin-spv-sol/contracts/BytesLib.sol";

import "./BitcoinTx.sol";
import "./Bridge.sol";
import "./Deposit.sol";
import "./Redemption.sol";
import "./MovingFunds.sol";
import "./Wallets.sol";

/// @title Wallet proposal validator.
/// @notice This contract exposes several view functions allowing to validate
///         specific wallet action proposals. This contract is non-upgradeable
///         and does not have any write functions.
contract WalletProposalValidator {
    using BTCUtils for bytes;
    using BytesLib for bytes;

    /// @notice Helper structure representing a deposit sweep proposal.
    struct DepositSweepProposal {
        // 20-byte public key hash of the target wallet.
        bytes20 walletPubKeyHash;
        // Deposits that should be part of the sweep.
        DepositKey[] depositsKeys;
        // Proposed BTC fee for the entire transaction.
        uint256 sweepTxFee;
        // Array containing the reveal blocks of each deposit. This information
        // strongly facilitates the off-chain processing. Using those blocks,
        // wallet operators can quickly fetch corresponding Bridge.DepositRevealed
        // events carrying deposit data necessary to perform proposal validation.
        // This field is not explicitly validated within the validateDepositSweepProposal
        // function because if something is wrong here the off-chain wallet
        // operators will fail anyway as they won't be able to gather deposit
        // data necessary to perform the on-chain validation using the
        // validateDepositSweepProposal function.
        uint256[] depositsRevealBlocks;
    }

    /// @notice Helper structure representing a plain-text deposit key.
    ///         Each deposit can be identified by their 32-byte funding
    ///         transaction hash (Bitcoin internal byte order) an the funding
    ///         output index (0-based).
    /// @dev Do not confuse this structure with the deposit key used within the
    ///      Bridge contract to store deposits. Here we have the plain-text
    ///      components of the key while the Bridge uses a uint representation of
    ///      keccak256(fundingTxHash | fundingOutputIndex) for gas efficiency.
    struct DepositKey {
        bytes32 fundingTxHash;
        uint32 fundingOutputIndex;
    }

    /// @notice Helper structure holding deposit extra data required during
    ///         deposit sweep proposal validation. Basically, this structure
    ///         is a combination of BitcoinTx.Info and relevant parts of
    ///         Deposit.DepositRevealInfo.
    /// @dev These data can be pulled from respective `DepositRevealed` events
    ///      emitted by the `Bridge.revealDeposit` function. The `fundingTx`
    ///      field must be taken directly from the Bitcoin chain, using the
    ///      `DepositRevealed.fundingTxHash` as transaction identifier.
    struct DepositExtraInfo {
        BitcoinTx.Info fundingTx;
        bytes8 blindingFactor;
        bytes20 walletPubKeyHash;
        bytes20 refundPubKeyHash;
        bytes4 refundLocktime;
    }

    /// @notice Helper structure representing a redemption proposal.
    struct RedemptionProposal {
        // 20-byte public key hash of the target wallet.
        bytes20 walletPubKeyHash;
        // Array of the redeemers' output scripts that should be part of
        // the redemption. Each output script MUST BE prefixed by its byte
        // length, i.e. passed in the exactly same format as during the
        // `Bridge.requestRedemption` transaction.
        bytes[] redeemersOutputScripts;
        // Proposed BTC fee for the entire transaction.
        uint256 redemptionTxFee;
    }

    /// @notice Helper structure representing a moving funds proposal.
    struct MovingFundsProposal {
        // 20-byte public key hash of the source wallet.
        bytes20 walletPubKeyHash;
        // List of 20-byte public key hashes of target wallets.
        bytes20[] targetWallets;
        // Proposed BTC fee for the entire transaction.
        uint256 movingFundsTxFee;
    }

    /// @notice Helper structure representing a moved funds sweep proposal.
    struct MovedFundsSweepProposal {
        // 20-byte public key hash of the wallet.
        bytes20 walletPubKeyHash;
        // 32-byte hash of the moving funds transaction that caused the sweep
        // request to be created.
        bytes32 movingFundsTxHash;
        // Index of the moving funds transaction output that is subject of the
        // sweep request.
        uint32 movingFundsTxOutputIndex;
        // Proposed BTC fee for the entire transaction.
        uint256 movedFundsSweepTxFee;
    }

    /// @notice Helper structure representing a heartbeat proposal.
    struct HeartbeatProposal {
        // 20-byte public key hash of the target wallet.
        bytes20 walletPubKeyHash;
        // Message to be signed as part of the heartbeat.
        bytes message;
    }

    /// @notice Handle to the Bridge contract.
    Bridge public immutable bridge;

    /// @notice The minimum time that must elapse since the deposit reveal
    ///         before a deposit becomes eligible for a deposit sweep.
    ///
    ///         For example, if a deposit was revealed at 9 am and DEPOSIT_MIN_AGE
    ///         is 2 hours, the deposit is eligible for sweep after 11 am.
    ///
    /// @dev Forcing deposit minimum age ensures block finality for Ethereum.
    ///      In the happy path case, i.e. where the deposit is revealed immediately
    ///      after being broadcast on the Bitcoin network, the minimum age
    ///      check also ensures block finality for Bitcoin.
    uint32 public constant DEPOSIT_MIN_AGE = 2 hours;

    /// @notice Each deposit can be technically swept until it reaches its
    ///         refund timestamp after which it can be taken back by the depositor.
    ///         However, allowing the wallet to sweep deposits that are close
    ///         to their refund timestamp may cause a race between the wallet
    ///         and the depositor. In result, the wallet may sign an invalid
    ///         sweep transaction that aims to sweep an already refunded deposit.
    ///         Such tx signature may be used to create an undefeatable fraud
    ///         challenge against the wallet. In order to mitigate that problem,
    ///         this parameter determines a safety margin that puts the latest
    ///         moment a deposit can be swept far before the point after which
    ///         the deposit becomes refundable.
    ///
    ///         For example, if a deposit becomes refundable after 8 pm and
    ///         DEPOSIT_REFUND_SAFETY_MARGIN is 6 hours, the deposit is valid
    ///         for a sweep only before 2 pm.
    uint32 public constant DEPOSIT_REFUND_SAFETY_MARGIN = 24 hours;

    /// @notice The maximum count of deposits that can be swept within a
    ///         single sweep.
    uint16 public constant DEPOSIT_SWEEP_MAX_SIZE = 20;

    /// @notice The minimum time that must elapse since the redemption request
    ///         creation before a request becomes eligible for a processing.
    ///
    ///         For example, if a request was created at 9 am and
    ///         REDEMPTION_REQUEST_MIN_AGE is 2 hours, the request is
    ///         eligible for processing after 11 am.
    ///
    /// @dev Forcing request minimum age ensures block finality for Ethereum.
    uint32 public constant REDEMPTION_REQUEST_MIN_AGE = 600; // 10 minutes or ~50 blocks.

    /// @notice Each redemption request can be technically handled until it
    ///         reaches its timeout timestamp after which it can be reported
    ///         as timed out. However, allowing the wallet to handle requests
    ///         that are close to their timeout timestamp may cause a race
    ///         between the wallet and the redeemer. In result, the wallet may
    ///         redeem the requested funds even though the redeemer already
    ///         received back their tBTC (locked during redemption request) upon
    ///         reporting the request timeout. In effect, the redeemer may end
    ///         out with both tBTC and redeemed BTC in their hands which has
    ///         a negative impact on the tBTC <-> BTC peg. In order to mitigate
    ///         that problem, this parameter determines a safety margin that
    ///         puts the latest moment a request can be handled far before the
    ///         point after which the request can be reported as timed out.
    ///
    ///         For example, if a request times out after 8 pm and
    ///         REDEMPTION_REQUEST_TIMEOUT_SAFETY_MARGIN is 2 hours, the
    ///         request is valid for processing only before 6 pm.
    uint32 public constant REDEMPTION_REQUEST_TIMEOUT_SAFETY_MARGIN = 2 hours;

    /// @notice The maximum count of redemption requests that can be processed
    ///         within a single redemption.
    uint16 public constant REDEMPTION_MAX_SIZE = 20;

    constructor(Bridge _bridge) {
        bridge = _bridge;
    }

    /// @notice View function encapsulating the main rules of a valid deposit
    ///         sweep proposal. This function is meant to facilitate the off-chain
    ///         validation of the incoming proposals. Thanks to it, most
    ///         of the work can be done using a single readonly contract call.
    ///         Worth noting, the validation done here is not exhaustive as some
    ///         conditions may not be verifiable within the on-chain function or
    ///         checking them may be easier on the off-chain side. For example,
    ///         this function does not check the SPV proofs and confirmations of
    ///         the deposit funding transactions as this would require an
    ///         integration with the difficulty relay that greatly increases
    ///         complexity. Instead of that, each off-chain wallet member is
    ///         supposed to do that check on their own.
    /// @param proposal The sweeping proposal to validate.
    /// @param depositsExtraInfo Deposits extra data required to perform the validation.
    /// @return True if the proposal is valid. Reverts otherwise.
    /// @dev Requirements:
    ///      - The target wallet must be in the Live state,
    ///      - The number of deposits included in the sweep must be in
    ///        the range [1, `DEPOSIT_SWEEP_MAX_SIZE`],
    ///      - The length of `depositsExtraInfo` array must be equal to the
    ///        length of `proposal.depositsKeys`, i.e. each deposit must
    ///        have exactly one set of corresponding extra data,
    ///      - The proposed sweep tx fee must be grater than zero,
    ///      - The proposed maximum per-deposit sweep tx fee must be lesser than
    ///        or equal the maximum fee allowed by the Bridge (`Bridge.depositTxMaxFee`),
    ///      - Each deposit must be revealed to the Bridge,
    ///      - Each deposit must be old enough, i.e. at least `DEPOSIT_MIN_AGE
    ///        elapsed since their reveal time,
    ///      - Each deposit must not be swept yet,
    ///      - Each deposit must have valid extra data (see `validateDepositExtraInfo`),
    ///      - Each deposit must have the refund safety margin preserved,
    ///      - Each deposit must be controlled by the same wallet,
    ///      - Each deposit must target the same vault,
    ///      - Each deposit must be unique.
    ///
    ///      The following off-chain validation must be performed as a bare minimum:
    ///      - Inputs used for the sweep transaction have enough Bitcoin confirmations,
    ///      - Deposits revealed to the Bridge have enough Ethereum confirmations.
    function validateDepositSweepProposal(
        DepositSweepProposal calldata proposal,
        DepositExtraInfo[] calldata depositsExtraInfo
    ) external view returns (bool) {
        require(
            bridge.wallets(proposal.walletPubKeyHash).state ==
                Wallets.WalletState.Live,
            "Wallet is not in Live state"
        );

        require(proposal.depositsKeys.length > 0, "Sweep below the min size");

        require(
            proposal.depositsKeys.length <= DEPOSIT_SWEEP_MAX_SIZE,
            "Sweep exceeds the max size"
        );

        require(
            proposal.depositsKeys.length == depositsExtraInfo.length,
            "Each deposit key must have matching extra data"
        );

        validateSweepTxFee(proposal.sweepTxFee, proposal.depositsKeys.length);

        address proposalVault = address(0);

        uint256[] memory processedDepositKeys = new uint256[](
            proposal.depositsKeys.length
        );

        for (uint256 i = 0; i < proposal.depositsKeys.length; i++) {
            DepositKey memory depositKey = proposal.depositsKeys[i];
            DepositExtraInfo memory depositExtraInfo = depositsExtraInfo[i];

            uint256 depositKeyUint = uint256(
                keccak256(
                    abi.encodePacked(
                        depositKey.fundingTxHash,
                        depositKey.fundingOutputIndex
                    )
                )
            );

            // slither-disable-next-line calls-loop
            Deposit.DepositRequest memory depositRequest = bridge.deposits(
                depositKeyUint
            );

            require(depositRequest.revealedAt != 0, "Deposit not revealed");

            require(
                /* solhint-disable-next-line not-rely-on-time */
                block.timestamp > depositRequest.revealedAt + DEPOSIT_MIN_AGE,
                "Deposit min age not achieved yet"
            );

            require(depositRequest.sweptAt == 0, "Deposit already swept");

            validateDepositExtraInfo(
                depositKey,
                depositRequest.depositor,
                depositExtraInfo
            );

            uint32 depositRefundableTimestamp = BTCUtils.reverseUint32(
                uint32(depositExtraInfo.refundLocktime)
            );
            require(
                /* solhint-disable-next-line not-rely-on-time */
                block.timestamp <
                    depositRefundableTimestamp - DEPOSIT_REFUND_SAFETY_MARGIN,
                "Deposit refund safety margin is not preserved"
            );

            require(
                depositExtraInfo.walletPubKeyHash == proposal.walletPubKeyHash,
                "Deposit controlled by different wallet"
            );

            // Make sure all deposits target the same vault by using the
            // vault of the first deposit as a reference.
            if (i == 0) {
                proposalVault = depositRequest.vault;
            }
            require(
                depositRequest.vault == proposalVault,
                "Deposit targets different vault"
            );

            // Make sure there are no duplicates in the deposits list.
            for (uint256 j = 0; j < i; j++) {
                require(
                    processedDepositKeys[j] != depositKeyUint,
                    "Duplicated deposit"
                );
            }

            processedDepositKeys[i] = depositKeyUint;
        }

        return true;
    }

    /// @notice Validates the sweep tx fee by checking if the part of the fee
    ///         incurred by each deposit does not exceed the maximum value
    ///         allowed by the Bridge. This function is heavily based on
    ///         `DepositSweep.depositSweepTxFeeDistribution` function.
    /// @param sweepTxFee The sweep transaction fee.
    /// @param depositsCount Count of the deposits swept by the sweep transaction.
    /// @dev Requirements:
    ///      - The sweep tx fee must be grater than zero,
    ///      - The maximum per-deposit sweep tx fee must be lesser than or equal
    ///        the maximum fee allowed by the Bridge (`Bridge.depositTxMaxFee`).
    function validateSweepTxFee(uint256 sweepTxFee, uint256 depositsCount)
        internal
        view
    {
        require(sweepTxFee > 0, "Proposed transaction fee cannot be zero");

        // Compute the indivisible remainder that remains after dividing the
        // sweep transaction fee over all deposits evenly.
        uint256 depositTxFeeRemainder = sweepTxFee % depositsCount;
        // Compute the transaction fee per deposit by dividing the sweep
        // transaction fee (reduced by the remainder) by the number of deposits.
        uint256 depositTxFee = (sweepTxFee - depositTxFeeRemainder) /
            depositsCount;

        (, , uint64 depositTxMaxFee, ) = bridge.depositParameters();

        // The transaction fee is incurred by each deposit evenly except for the last
        // deposit that has the indivisible remainder additionally incurred.
        // See `DepositSweep.submitDepositSweepProof`.
        // We must make sure the highest value of the deposit transaction fee does
        // not exceed the maximum value limited by the governable parameter.
        require(
            depositTxFee + depositTxFeeRemainder <= depositTxMaxFee,
            "Proposed transaction fee is too high"
        );
    }

    /// @notice Validates the extra data for the given deposit. This function
    ///         is heavily based on `Deposit.revealDeposit` function.
    /// @param depositKey Key of the given deposit.
    /// @param depositor Depositor that revealed the deposit.
    /// @param depositExtraInfo Extra data being subject of the validation.
    /// @dev Requirements:
    ///      - The transaction hash computed using `depositExtraInfo.fundingTx`
    ///        must match the `depositKey.fundingTxHash`. This requirement
    ///        ensures the funding transaction data provided in the extra
    ///        data container actually represent the funding transaction of
    ///        the given deposit.
    ///      - The P2(W)SH script inferred from `depositExtraInfo` is actually
    ///        used to lock funds by the `depositKey.fundingOutputIndex` output
    ///        of the `depositExtraInfo.fundingTx` transaction. This requirement
    ///        ensures the reveal data provided in the extra data container
    ///        actually matches the given deposit.
    function validateDepositExtraInfo(
        DepositKey memory depositKey,
        address depositor,
        DepositExtraInfo memory depositExtraInfo
    ) internal view {
        bytes32 depositExtraFundingTxHash = abi
            .encodePacked(
                depositExtraInfo.fundingTx.version,
                depositExtraInfo.fundingTx.inputVector,
                depositExtraInfo.fundingTx.outputVector,
                depositExtraInfo.fundingTx.locktime
            )
            .hash256View();

        // Make sure the funding tx provided as part of deposit extra data
        // actually matches the deposit referred by the given deposit key.
        if (depositKey.fundingTxHash != depositExtraFundingTxHash) {
            revert("Extra info funding tx hash does not match");
        }

        bytes memory expectedScript = abi.encodePacked(
            hex"14", // Byte length of depositor Ethereum address.
            depositor,
            hex"75", // OP_DROP
            hex"08", // Byte length of blinding factor value.
            depositExtraInfo.blindingFactor,
            hex"75", // OP_DROP
            hex"76", // OP_DUP
            hex"a9", // OP_HASH160
            hex"14", // Byte length of a compressed Bitcoin public key hash.
            depositExtraInfo.walletPubKeyHash,
            hex"87", // OP_EQUAL
            hex"63", // OP_IF
            hex"ac", // OP_CHECKSIG
            hex"67", // OP_ELSE
            hex"76", // OP_DUP
            hex"a9", // OP_HASH160
            hex"14", // Byte length of a compressed Bitcoin public key hash.
            depositExtraInfo.refundPubKeyHash,
            hex"88", // OP_EQUALVERIFY
            hex"04", // Byte length of refund locktime value.
            depositExtraInfo.refundLocktime,
            hex"b1", // OP_CHECKLOCKTIMEVERIFY
            hex"75", // OP_DROP
            hex"ac", // OP_CHECKSIG
            hex"68" // OP_ENDIF
        );

        bytes memory fundingOutput = depositExtraInfo
            .fundingTx
            .outputVector
            .extractOutputAtIndex(depositKey.fundingOutputIndex);
        bytes memory fundingOutputHash = fundingOutput.extractHash();

        // Path that checks the deposit extra data validity in case the
        // referred deposit is a P2SH.
        if (
            // slither-disable-next-line calls-loop
            fundingOutputHash.length == 20 &&
            fundingOutputHash.slice20(0) == expectedScript.hash160View()
        ) {
            return;
        }

        // Path that checks the deposit extra data validity in case the
        // referred deposit is a P2WSH.
        if (
            fundingOutputHash.length == 32 &&
            fundingOutputHash.toBytes32() == sha256(expectedScript)
        ) {
            return;
        }

        revert("Extra info funding output script does not match");
    }

    /// @notice View function encapsulating the main rules of a valid redemption
    ///         proposal. This function is meant to facilitate the off-chain
    ///         validation of the incoming proposals. Thanks to it, most
    ///         of the work can be done using a single readonly contract call.
    /// @param proposal The redemption proposal to validate.
    /// @return True if the proposal is valid. Reverts otherwise.
    /// @dev Requirements:
    ///      - The target wallet must be in the Live state,
    ///      - The number of redemption requests included in the redemption
    ///        proposal must be in the range [1, `redemptionMaxSize`],
    ///      - The proposed redemption tx fee must be grater than zero,
    ///      - The proposed redemption tx fee must be lesser than or equal to
    ///        the maximum total fee allowed by the Bridge
    ///        (`Bridge.redemptionTxMaxTotalFee`),
    ///      - The proposed maximum per-request redemption tx fee share must be
    ///        lesser than or equal to the maximum fee share allowed by the
    ///        given request (`RedemptionRequest.txMaxFee`),
    ///      - Each request must be a pending request registered in the Bridge,
    ///      - Each request must be old enough, i.e. at least `redemptionRequestMinAge`
    ///        elapsed since their creation time,
    ///      - Each request must have the timeout safety margin preserved,
    ///      - Each request must be unique.
    function validateRedemptionProposal(RedemptionProposal calldata proposal)
        external
        view
        returns (bool)
    {
        require(
            bridge.wallets(proposal.walletPubKeyHash).state ==
                Wallets.WalletState.Live,
            "Wallet is not in Live state"
        );

        uint256 requestsCount = proposal.redeemersOutputScripts.length;

        require(requestsCount > 0, "Redemption below the min size");

        require(
            requestsCount <= REDEMPTION_MAX_SIZE,
            "Redemption exceeds the max size"
        );

        (
            ,
            ,
            ,
            uint64 redemptionTxMaxTotalFee,
            uint32 redemptionTimeout,
            ,

        ) = bridge.redemptionParameters();

        require(
            proposal.redemptionTxFee > 0,
            "Proposed transaction fee cannot be zero"
        );

        // Make sure the proposed fee does not exceed the total fee limit.
        require(
            proposal.redemptionTxFee <= redemptionTxMaxTotalFee,
            "Proposed transaction fee is too high"
        );

        // Compute the indivisible remainder that remains after dividing the
        // redemption transaction fee over all requests evenly.
        uint256 redemptionTxFeeRemainder = proposal.redemptionTxFee %
            requestsCount;
        // Compute the transaction fee per request by dividing the redemption
        // transaction fee (reduced by the remainder) by the number of requests.
        uint256 redemptionTxFeePerRequest = (proposal.redemptionTxFee -
            redemptionTxFeeRemainder) / requestsCount;

        uint256[] memory processedRedemptionKeys = new uint256[](requestsCount);

        for (uint256 i = 0; i < requestsCount; i++) {
            bytes memory script = proposal.redeemersOutputScripts[i];

            // As the wallet public key hash is part of the redemption key,
            // we have an implicit guarantee that all requests being part
            // of the proposal target the same wallet.
            uint256 redemptionKey = uint256(
                keccak256(
                    abi.encodePacked(
                        keccak256(script),
                        proposal.walletPubKeyHash
                    )
                )
            );

            // slither-disable-next-line calls-loop
            Redemption.RedemptionRequest memory redemptionRequest = bridge
                .pendingRedemptions(redemptionKey);

            require(
                redemptionRequest.requestedAt != 0,
                "Not a pending redemption request"
            );

            require(
                /* solhint-disable-next-line not-rely-on-time */
                block.timestamp >
                    redemptionRequest.requestedAt + REDEMPTION_REQUEST_MIN_AGE,
                "Redemption request min age not achieved yet"
            );

            // Calculate the timeout the given request times out at.
            uint32 requestTimeout = redemptionRequest.requestedAt +
                redemptionTimeout;
            // Make sure we are far enough from the moment the request times out.
            require(
                /* solhint-disable-next-line not-rely-on-time */
                block.timestamp <
                    requestTimeout - REDEMPTION_REQUEST_TIMEOUT_SAFETY_MARGIN,
                "Redemption request timeout safety margin is not preserved"
            );

            uint256 feePerRequest = redemptionTxFeePerRequest;
            // The last request incurs the fee remainder.
            if (i == requestsCount - 1) {
                feePerRequest += redemptionTxFeeRemainder;
            }
            // Make sure the redemption transaction fee share incurred by
            // the given request fits in the limit for that request.
            require(
                feePerRequest <= redemptionRequest.txMaxFee,
                "Proposed transaction per-request fee share is too high"
            );

            // Make sure there are no duplicates in the requests list.
            for (uint256 j = 0; j < i; j++) {
                require(
                    processedRedemptionKeys[j] != redemptionKey,
                    "Duplicated request"
                );
            }

            processedRedemptionKeys[i] = redemptionKey;
        }

        return true;
    }

    /// @notice View function encapsulating the main rules of a valid moving
    ///         funds proposal. This function is meant to facilitate the
    ///         off-chain validation of the incoming proposals. Thanks to it,
    ///         most of the work can be done using a single readonly contract
    ///         call.
    /// @param proposal The moving funds proposal to validate.
    /// @param walletMainUtxo The main UTXO of the source wallet.
    /// @return True if the proposal is valid. Reverts otherwise.
    /// @dev Notice that this function is meant to be invoked after the moving
    ///      funds commitment has already been submitted. This function skips
    ///      some checks related to the moving funds procedure as they were
    ///      already checked on the commitment submission.
    ///      Requirements:
    ///      - The source wallet must be in the MovingFunds state,
    ///      - The target wallets commitment must be submitted,
    ///      - The target wallets commitment hash must match the target wallets
    ///        from the proposal,
    ///      - The source wallet BTC balance must be equal to or greater than
    ///        `movingFundsDustThreshold`,
    ///      - The proposed moving funds transaction fee must be greater than
    ///        zero,
    ///      - The proposed moving funds transaction fee must not exceed the
    ///        maximum total fee allowed for moving funds.
    function validateMovingFundsProposal(
        MovingFundsProposal calldata proposal,
        BitcoinTx.UTXO calldata walletMainUtxo
    ) external view returns (bool) {
        Wallets.Wallet memory sourceWallet = bridge.wallets(
            proposal.walletPubKeyHash
        );

        // Make sure the source wallet is in MovingFunds state.
        require(
            sourceWallet.state == Wallets.WalletState.MovingFunds,
            "Source wallet is not in MovingFunds state"
        );

        // Make sure the moving funds commitment has been submitted and
        // the commitment hash matches the target wallets from the proposal.
        require(
            sourceWallet.movingFundsTargetWalletsCommitmentHash != bytes32(0),
            "Target wallets commitment is not submitted"
        );

        require(
            sourceWallet.movingFundsTargetWalletsCommitmentHash ==
                keccak256(abi.encodePacked(proposal.targetWallets)),
            "Target wallets do not match target wallets commitment hash"
        );

        (
            uint64 movingFundsTxMaxTotalFee,
            uint64 movingFundsDustThreshold,
            ,
            ,
            ,
            ,
            ,
            ,
            ,
            ,

        ) = bridge.movingFundsParameters();

        // Make sure the source wallet balance is correct.
        uint64 sourceWalletBtcBalance = getWalletBtcBalance(
            sourceWallet.mainUtxoHash,
            walletMainUtxo
        );

        require(
            sourceWalletBtcBalance >= movingFundsDustThreshold,
            "Source wallet BTC balance is below the moving funds dust threshold"
        );

        // Make sure the proposed fee is valid.
        require(
            proposal.movingFundsTxFee > 0,
            "Proposed transaction fee cannot be zero"
        );

        require(
            proposal.movingFundsTxFee <= movingFundsTxMaxTotalFee,
            "Proposed transaction fee is too high"
        );

        return true;
    }

<<<<<<< HEAD
    function validateMovedFundsSweepProposal(
        MovedFundsSweepProposal calldata proposal
    ) external view returns (bool) {
        Wallets.Wallet memory wallet = bridge.wallets(
            proposal.walletPubKeyHash
        );

        // Make sure the wallet is in Live or MovingFunds state.
        require(
            wallet.state == Wallets.WalletState.Live ||
                wallet.state == Wallets.WalletState.MovingFunds,
            "Source wallet is not in Live or MovingFunds state"
        );

        // Make sure the moved funds sweep request is valid.
        uint256 sweepRequestKeyUint = uint256(
            keccak256(
                abi.encodePacked(
                    proposal.movingFundsTxHash,
                    proposal.movingFundsTxOutputIndex
                )
            )
        );

        MovingFunds.MovedFundsSweepRequest memory sweepRequest = bridge
            .movedFundsSweepRequests(sweepRequestKeyUint);

        require(
            sweepRequest.state ==
                MovingFunds.MovedFundsSweepRequestState.Pending,
            "Sweep request is not in Pending state"
        );

        require(
            sweepRequest.walletPubKeyHash == proposal.walletPubKeyHash,
            "Sweep request does not belong to the wallet"
        );

        // Make sure the proposed fee is valid.
        (, , , , , , , uint64 movedFundsSweepTxMaxTotalFee, , , ) = bridge
            .movingFundsParameters();

        require(
            proposal.movedFundsSweepTxFee > 0,
            "Proposed transaction fee cannot be zero"
        );

        require(
            proposal.movedFundsSweepTxFee <= movedFundsSweepTxMaxTotalFee,
            "Proposed transaction fee is too high"
        );

        return true;
=======
    /// @notice Calculates the Bitcoin balance of a wallet based on its main
    ///         UTXO.
    /// @param walletMainUtxoHash The hash of the wallet's main UTXO.
    /// @param walletMainUtxo The detailed data of the wallet's main UTXO.
    /// @return walletBtcBalance The calculated Bitcoin balance of the wallet.
    function getWalletBtcBalance(
        bytes32 walletMainUtxoHash,
        BitcoinTx.UTXO calldata walletMainUtxo
    ) internal view returns (uint64 walletBtcBalance) {
        // If the wallet has a main UTXO hash set, cross-check it with the
        // provided plain-text parameter and get the transaction output value
        // as BTC balance. Otherwise, the BTC balance is just zero.
        if (walletMainUtxoHash != bytes32(0)) {
            require(
                keccak256(
                    abi.encodePacked(
                        walletMainUtxo.txHash,
                        walletMainUtxo.txOutputIndex,
                        walletMainUtxo.txOutputValue
                    )
                ) == walletMainUtxoHash,
                "Invalid wallet main UTXO data"
            );

            walletBtcBalance = walletMainUtxo.txOutputValue;
        }

        return walletBtcBalance;
>>>>>>> 28e31846
    }

    /// @notice View function encapsulating the main rules of a valid heartbeat
    ///         proposal. This function is meant to facilitate the off-chain
    ///         validation of the incoming proposals. Thanks to it, most
    ///         of the work can be done using a single readonly contract call.
    /// @param proposal The heartbeat proposal to validate.
    /// @return True if the proposal is valid. Reverts otherwise.
    /// @dev Requirements:
    ///      - The message to sign is a valid heartbeat message.
    function validateHeartbeatProposal(HeartbeatProposal calldata proposal)
        external
        view
        returns (bool)
    {
        require(
            Heartbeat.isValidHeartbeatMessage(proposal.message),
            "Not a valid heartbeat message"
        );

        return true;
    }
}<|MERGE_RESOLUTION|>--- conflicted
+++ resolved
@@ -701,61 +701,6 @@
         return true;
     }
 
-<<<<<<< HEAD
-    function validateMovedFundsSweepProposal(
-        MovedFundsSweepProposal calldata proposal
-    ) external view returns (bool) {
-        Wallets.Wallet memory wallet = bridge.wallets(
-            proposal.walletPubKeyHash
-        );
-
-        // Make sure the wallet is in Live or MovingFunds state.
-        require(
-            wallet.state == Wallets.WalletState.Live ||
-                wallet.state == Wallets.WalletState.MovingFunds,
-            "Source wallet is not in Live or MovingFunds state"
-        );
-
-        // Make sure the moved funds sweep request is valid.
-        uint256 sweepRequestKeyUint = uint256(
-            keccak256(
-                abi.encodePacked(
-                    proposal.movingFundsTxHash,
-                    proposal.movingFundsTxOutputIndex
-                )
-            )
-        );
-
-        MovingFunds.MovedFundsSweepRequest memory sweepRequest = bridge
-            .movedFundsSweepRequests(sweepRequestKeyUint);
-
-        require(
-            sweepRequest.state ==
-                MovingFunds.MovedFundsSweepRequestState.Pending,
-            "Sweep request is not in Pending state"
-        );
-
-        require(
-            sweepRequest.walletPubKeyHash == proposal.walletPubKeyHash,
-            "Sweep request does not belong to the wallet"
-        );
-
-        // Make sure the proposed fee is valid.
-        (, , , , , , , uint64 movedFundsSweepTxMaxTotalFee, , , ) = bridge
-            .movingFundsParameters();
-
-        require(
-            proposal.movedFundsSweepTxFee > 0,
-            "Proposed transaction fee cannot be zero"
-        );
-
-        require(
-            proposal.movedFundsSweepTxFee <= movedFundsSweepTxMaxTotalFee,
-            "Proposed transaction fee is too high"
-        );
-
-        return true;
-=======
     /// @notice Calculates the Bitcoin balance of a wallet based on its main
     ///         UTXO.
     /// @param walletMainUtxoHash The hash of the wallet's main UTXO.
@@ -784,7 +729,61 @@
         }
 
         return walletBtcBalance;
->>>>>>> 28e31846
+    }
+
+    function validateMovedFundsSweepProposal(
+        MovedFundsSweepProposal calldata proposal
+    ) external view returns (bool) {
+        Wallets.Wallet memory wallet = bridge.wallets(
+            proposal.walletPubKeyHash
+        );
+
+        // Make sure the wallet is in Live or MovingFunds state.
+        require(
+            wallet.state == Wallets.WalletState.Live ||
+                wallet.state == Wallets.WalletState.MovingFunds,
+            "Source wallet is not in Live or MovingFunds state"
+        );
+
+        // Make sure the moved funds sweep request is valid.
+        uint256 sweepRequestKeyUint = uint256(
+            keccak256(
+                abi.encodePacked(
+                    proposal.movingFundsTxHash,
+                    proposal.movingFundsTxOutputIndex
+                )
+            )
+        );
+
+        MovingFunds.MovedFundsSweepRequest memory sweepRequest = bridge
+            .movedFundsSweepRequests(sweepRequestKeyUint);
+
+        require(
+            sweepRequest.state ==
+                MovingFunds.MovedFundsSweepRequestState.Pending,
+            "Sweep request is not in Pending state"
+        );
+
+        require(
+            sweepRequest.walletPubKeyHash == proposal.walletPubKeyHash,
+            "Sweep request does not belong to the wallet"
+        );
+
+        // Make sure the proposed fee is valid.
+        (, , , , , , , uint64 movedFundsSweepTxMaxTotalFee, , , ) = bridge
+            .movingFundsParameters();
+
+        require(
+            proposal.movedFundsSweepTxFee > 0,
+            "Proposed transaction fee cannot be zero"
+        );
+
+        require(
+            proposal.movedFundsSweepTxFee <= movedFundsSweepTxMaxTotalFee,
+            "Proposed transaction fee is too high"
+        );
+
+        return true;
     }
 
     /// @notice View function encapsulating the main rules of a valid heartbeat
