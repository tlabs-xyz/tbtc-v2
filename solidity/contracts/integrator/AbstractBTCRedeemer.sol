// SPDX-License-Identifier: GPL-3.0-only

// ██████████████     ▐████▌     ██████████████
// ██████████████     ▐████▌     ██████████████
//               ▐████▌    ▐████▌
//               ▐████▌    ▐████▌
// ██████████████     ▐████▌     ██████████████
// ██████████████     ▐████▌     ██████████████
//               ▐████▌    ▐████▌
//               ▐████▌    ▐████▌
//               ▐████▌    ▐████▌
//               ▐████▌    ▐████▌
//               ▐████▌    ▐████▌
//               ▐████▌    ▐████▌

pragma solidity 0.8.17;

import {BTCUtils} from "@keep-network/bitcoin-spv-sol/contracts/BTCUtils.sol";
import "@openzeppelin/contracts-upgradeable/token/ERC20/IERC20Upgradeable.sol";
import "@openzeppelin/contracts-upgradeable/token/ERC20/utils/SafeERC20Upgradeable.sol";
import "@openzeppelin/contracts-upgradeable/access/OwnableUpgradeable.sol";

import "./IBridge.sol";
import "./IBank.sol";
import "./BitcoinTx.sol";
import "./ITBTCVault.sol";

/// @title Abstract AbstractBTCRedeemer contract.
/// @notice This abstract contract is meant to facilitate integration of protocols
///         aiming to use tBTC as an underlying Bitcoin bridge for redemptions.
///
///         Such an integrator is supposed to:
///         - Create a child contract inheriting from this abstract contract
///         - Call the `__AbstractBTCRedeemer_initialize` initializer function
///         - Use the `_requestRedemption` as part of their
///           business logic in order to request and track redemptions.
///
/// @dev Example usage:
///      ```
///      // Example upgradeable integrator contract.
///      contract ExampleBTCIntegrator is AbstractBTCRedeemer, Initializable {
///          /// @custom:oz-upgrades-unsafe-allow constructor
///          constructor() {
///              // Prevents the contract from being initialized again.
///              _disableInitializers();
///          }
///
///          function initialize(
///              address _bridge,
///              address _tbtcToken
///          ) external initializer {
///              __AbstractBTCRedeemer_initialize(_bridge, _tbtcToken);
///          }
///
///          function startRedemptionProcess(
///              bytes20 walletPubKeyHash,
///              BitcoinTx.UTXO memory mainUtxo,
///              bytes calldata redemptionOutputScript,
///              uint64 amount
///          ) external {
///              (uint256 redemptionKey, uint256 tbtcAmount) = _requestRedemption(
///                  walletPubKeyHash,
///                  mainUtxo,
///                  redemptionOutputScript,
///                  amount
///              );
///
///              // Use the redemptionKey to track the process.
///              // Use tbtcAmount to know the expected Bitcoin amount to be received.
///          }
///      }
abstract contract AbstractBTCRedeemer is OwnableUpgradeable {
    using SafeERC20Upgradeable for IERC20Upgradeable;
    using BTCUtils for bytes;

    // Custom errors
    error AlreadyInitialized();
    error ZeroAddress();
    error InsufficientBalance();

    /// @notice Multiplier to convert satoshi to TBTC token units.
    uint256 public constant SATOSHI_MULTIPLIER = 10**10;

    /// @notice Bridge contract address.
    IBridge public thresholdBridge;
    /// @notice TBTC token contract address.
    IERC20Upgradeable public tbtcToken;
    /// @notice Bank contract address.
    IBank public bank;
    /// @notice TBTC vault contract address.
    ITBTCVault public tbtcVault;

    // Reserved storage space that allows adding more variables without affecting
    // the storage layout of the child contracts. The convention from OpenZeppelin
    // suggests the storage space should add up to 50 slots. If more variables are
    // added in the upcoming versions one needs to reduce the array size accordingly.
    // See https://docs.openzeppelin.com/contracts/4.x/upgradeable#storage_gaps
    // slither-disable-next-line unused-state
    uint256[46] private __gap;

    /// @notice Initializes the contract. MUST BE CALLED from the child
    ///         contract initializer.
    // slither-disable-next-line dead-code
    function __AbstractBTCRedeemer_initialize(
        address _thresholdBridge,
        address _tbtcToken,
        address _bank,
        address _tbtcVault
    ) internal {
        if (
            address(thresholdBridge) != address(0) ||
            address(tbtcToken) != address(0) ||
            address(bank) != address(0)
        ) {
            revert AlreadyInitialized();
        }

<<<<<<< HEAD
        if (_thresholdBridge == address(0)) revert ZeroAddress();
        if (_tbtcToken == address(0)) revert ZeroAddress();
        if (_bank == address(0)) revert ZeroAddress();
        if (_tbtcVault == address(0)) revert ZeroAddress();
=======
        require(
            _thresholdBridge != address(0),
            "Threshold Bridge address cannot be zero"
        );
        require(_tbtcToken != address(0), "TBTC token address cannot be zero");
        require(_bank != address(0), "Bank address cannot be zero");
        require(_tbtcVault != address(0), "TBTC vault address cannot be zero");
>>>>>>> 166bdafe

        thresholdBridge = IBridge(_thresholdBridge);
        tbtcToken = IERC20Upgradeable(_tbtcToken);
        bank = IBank(_bank);
        tbtcVault = ITBTCVault(_tbtcVault);
    }

    /// @notice Requests a redemption from the Bridge.
    /// @param walletPubKeyHash The 20-byte wallet public key hash to redeem from.
    /// @param mainUtxo The main UTXO of the specified wallet.
    /// @param redemptionOutputScript The Bitcoin output script where the BTC should be sent.
    /// @param amount The amount of tBTC (in satoshi equivalent) to redeem.
    /// @return redemptionKey Redemption key computed as
    ///         `keccak256(keccak256(redemptionOutputScript) | walletPubKeyHash)`. This
    ///         key can be used to refer to the redemption in the Bridge.
    /// @return tbtcAmount The net amount of Bitcoin (in tBTC token decimals precision)
    ///         expected to be received by the redeemer after fees.
    /// @dev Requirements:
    ///      - This contract (AbstractBTCRedeemer instance) must have `amount` in its Bank balance.
    ///      - This contract must have approved the `thresholdBridge` to spend `amount` of its Bank balance.
    ///      - All requirements from {Bridge#requestRedemption} must be met.
    // slither-disable-next-line dead-code
    function _requestRedemption(
        bytes20 walletPubKeyHash,
        BitcoinTx.UTXO memory mainUtxo,
        bytes memory redemptionOutputScript,
        uint256 amount
    ) internal returns (uint256 redemptionKey, uint256 tbtcAmount) {
        // Reset approval to 0 and approve the TBTC vault to pull tBTC tokens from
        // this contract to proceed with unminting.
        tbtcToken.safeApprove(address(tbtcVault), 0);
        tbtcToken.safeApprove(address(tbtcVault), amount);
        // Unmint tBTC tokens. This burns the ERC-20 tokens and credits this
        // contract's balance in the Bank with the corresponding value in satoshis.
        tbtcVault.unmint(amount);

        // Convert the tBTC token amount (1e18 precision) to satoshis
        // (1e8 precision) for Bridge operations.
        uint64 amountInSatoshis = uint64(amount / SATOSHI_MULTIPLIER);

        // This contract (as balanceOwner) approves the Bridge to spend its Bank balance.
        // The amount for Bank allowance is in satoshi units (which is what `amount` already is).
        bank.increaseBalanceAllowance(
            address(thresholdBridge),
            amountInSatoshis
        );

        // This contract calls the Bridge. The Bridge will see `msg.sender` (this contract) as the `balanceOwner`.
        // The Bridge's internal Redemption logic will then call `bank.transferBalanceFrom(address(this), address(bridge_or_redemption_contract), amount)`.
        // The actual `balanceOwner` parameter for Bridge.requestRedemption might be `address(this)` if the Bridge function signature supports it,
        // or it might be implicitly msg.sender for the Bridge. Assuming msg.sender is balanceOwner for the Bridge call.
        thresholdBridge.requestRedemption(
            walletPubKeyHash,
            mainUtxo,
            redemptionOutputScript,
            amountInSatoshis
        );

        redemptionKey = _getRedemptionKey(
            walletPubKeyHash,
            redemptionOutputScript
        );

        IBridgeTypes.RedemptionRequest memory redemption = thresholdBridge
            .pendingRedemptions(redemptionKey);

        tbtcAmount = _calculateTbtcAmount(
            redemption.requestedAmount,
            redemption.treasuryFee
        );
    }

    /// @notice Calculates the net amount of Bitcoin the redeemer will receive.
    /// @param redemptionAmountSat Requested redemption amount in satoshi (1e8 precision).
    ///        This is the gross amount of tBTC the user wants to convert to BTC.
    /// @param redemptionTreasuryFeeSat Redemption treasury fee in satoshi (1e8 precision).
    ///        This is an accurate value of the treasury fee that was actually
    ///        charged for the redemption request.
    /// @return tbtcAmount Net amount of Bitcoin (in tBTC token decimals precision)
    ///         expected to be sent to the redeemer's Bitcoin address.
    /// @dev This function calculates the expected Bitcoin amount by subtracting
    ///      the treasury fee and the maximum Bitcoin transaction fee from the
    ///      requested redemption amount. The actual Bitcoin transaction fee might
    ///      be lower, but using the maximum ensures the user is aware of the
    ///      minimum BTC they will receive.
    // slither-disable-next-line dead-code
    function _calculateTbtcAmount(
        uint64 redemptionAmountSat,
        uint64 redemptionTreasuryFeeSat
    ) internal view virtual returns (uint256) {
        // Both redemption amount and treasury fee are in the 1e8 satoshi precision.
        // We need to convert them to the 1e18 TBTC precision.
        uint256 amountSubTreasury = (redemptionAmountSat -
            redemptionTreasuryFeeSat) * SATOSHI_MULTIPLIER;

        (, , uint64 redemptionTxMaxFee, , , , ) = thresholdBridge
            .redemptionParameters();

        uint256 txMaxFee = redemptionTxMaxFee * SATOSHI_MULTIPLIER;
        return amountSubTreasury - txMaxFee;
    }

    /// @notice Calculate redemption key without allocations.
    /// @param walletPubKeyHash the pubkey hash of the wallet.
    /// @param script the output script of the redemption.
    /// @return The key = keccak256(keccak256(script) | walletPubKeyHash).
    function _getRedemptionKey(bytes20 walletPubKeyHash, bytes memory script)
        internal
        pure
        returns (uint256)
    {
        bytes32 scriptHash = keccak256(script);
        uint256 key;
        /* solhint-disable-next-line no-inline-assembly */
        assembly {
            mstore(0, scriptHash)
            mstore(32, walletPubKeyHash)
            key := keccak256(0, 52)
        }
        return key;
    }

    /// @notice Allows the contract owner to recover tBTC tokens that may
    ///         remain stuck in this contract. This could happen if a redemption
    ///         fails or is canceled, leaving some tBTC behind.
    /// @param recipient The address that will receive the rescued tBTC tokens.
    /// @param amount The amount of tBTC (in 18 decimal precision) to transfer.
    function rescueTbtc(address recipient, uint256 amount) external onlyOwner {
        if (recipient == address(0)) revert ZeroAddress();
        if (tbtcToken.balanceOf(address(this)) < amount) {
            revert InsufficientBalance();
        }

        tbtcToken.safeTransfer(recipient, amount);
    }
}<|MERGE_RESOLUTION|>--- conflicted
+++ resolved
@@ -115,20 +115,10 @@
             revert AlreadyInitialized();
         }
 
-<<<<<<< HEAD
         if (_thresholdBridge == address(0)) revert ZeroAddress();
         if (_tbtcToken == address(0)) revert ZeroAddress();
         if (_bank == address(0)) revert ZeroAddress();
         if (_tbtcVault == address(0)) revert ZeroAddress();
-=======
-        require(
-            _thresholdBridge != address(0),
-            "Threshold Bridge address cannot be zero"
-        );
-        require(_tbtcToken != address(0), "TBTC token address cannot be zero");
-        require(_bank != address(0), "Bank address cannot be zero");
-        require(_tbtcVault != address(0), "TBTC vault address cannot be zero");
->>>>>>> 166bdafe
 
         thresholdBridge = IBridge(_thresholdBridge);
         tbtcToken = IERC20Upgradeable(_tbtcToken);
