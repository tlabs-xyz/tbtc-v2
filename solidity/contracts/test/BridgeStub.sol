// SPDX-License-Identifier: MIT

pragma solidity ^0.8.9;

import "../bridge/BitcoinTx.sol";
import "../bridge/Bridge.sol";
import "../bridge/MovingFunds.sol";
import "../bridge/Wallets.sol";

contract BridgeStub is Bridge {
    constructor(
        address _bank,
        address _relay,
        address _treasury,
        address _walletRegistry,
        uint256 _txProofDifficultyFactor
    )
        Bridge(
            _bank,
            _relay,
            _treasury,
            _walletRegistry,
            _txProofDifficultyFactor
        )
    {}

    function setSweptDeposits(BitcoinTx.UTXO[] calldata utxos) external {
        for (uint256 i = 0; i < utxos.length; i++) {
            uint256 utxoKey = uint256(
                keccak256(
                    abi.encodePacked(utxos[i].txHash, utxos[i].txOutputIndex)
                )
            );
            self.deposits[utxoKey].sweptAt = 1641650400;
        }
    }

    function setSpentMainUtxos(BitcoinTx.UTXO[] calldata utxos) external {
        for (uint256 i = 0; i < utxos.length; i++) {
            uint256 utxoKey = uint256(
                keccak256(
                    abi.encodePacked(utxos[i].txHash, utxos[i].txOutputIndex)
                )
            );
            self.spentMainUTXOs[utxoKey] = true;
        }
    }

    function setActiveWallet(bytes20 activeWalletPubKeyHash) external {
        self.activeWalletPubKeyHash = activeWalletPubKeyHash;
    }

    function setWalletMainUtxo(
        bytes20 walletPubKeyHash,
        BitcoinTx.UTXO calldata utxo
    ) external {
        self.registeredWallets[walletPubKeyHash].mainUtxoHash = keccak256(
            abi.encodePacked(
                utxo.txHash,
                utxo.txOutputIndex,
                utxo.txOutputValue
            )
        );
    }

    function setWallet(bytes20 walletPubKeyHash, Wallets.Wallet calldata wallet)
        external
    {
        self.registeredWallets[walletPubKeyHash] = wallet;

        if (wallet.state == Wallets.WalletState.Live) {
            self.liveWalletsCount++;
        }
    }

    function setDepositDustThreshold(uint64 _depositDustThreshold) external {
        self.depositDustThreshold = _depositDustThreshold;
    }

    function setDepositTxMaxFee(uint64 _depositTxMaxFee) external {
        self.depositTxMaxFee = _depositTxMaxFee;
    }

    function setRedemptionDustThreshold(uint64 _redemptionDustThreshold)
        external
    {
        self.redemptionDustThreshold = _redemptionDustThreshold;
    }

    function setRedemptionTreasuryFeeDivisor(
        uint64 _redemptionTreasuryFeeDivisor
    ) external {
        self.redemptionTreasuryFeeDivisor = _redemptionTreasuryFeeDivisor;
    }

    function setMovingFundsTxMaxTotalFee(uint64 _movingFundsTxMaxTotalFee)
        external
    {
        self.movingFundsTxMaxTotalFee = _movingFundsTxMaxTotalFee;
    }

    function setPendingMovedFundsSweepRequest(
        bytes20 walletPubKeyHash,
        BitcoinTx.UTXO calldata utxo
    ) external {
        uint256 requestKey = uint256(
            keccak256(abi.encodePacked(utxo.txHash, utxo.txOutputIndex))
        );

        self.movedFundsSweepRequests[requestKey] = MovingFunds
            .MovedFundsSweepRequest(
                walletPubKeyHash,
                utxo.txOutputValue,
                /* solhint-disable-next-line not-rely-on-time */
                uint32(block.timestamp),
                false
            );

        self
            .registeredWallets[walletPubKeyHash]
            .pendingMovedFundsSweepRequestsCount++;
    }

    function processPendingMovedFundsSweepRequest(
        bytes20 walletPubKeyHash,
        BitcoinTx.UTXO calldata utxo
    ) external {
        uint256 requestKey = uint256(
            keccak256(abi.encodePacked(utxo.txHash, utxo.txOutputIndex))
        );

        MovingFunds.MovedFundsSweepRequest storage request = self
            .movedFundsSweepRequests[requestKey];

<<<<<<< HEAD
        require(request.createdAt != 0, "Stub merge request does not exist");
        require(!request.processed, "Stub merge request already processed");

        request.processed = true;
=======
        require(request.createdAt != 0, "Stub sweep request does not exist");

        /* solhint-disable-next-line not-rely-on-time */
        request.sweptAt = uint32(block.timestamp);
>>>>>>> 3702e25f

        self
            .registeredWallets[walletPubKeyHash]
            .pendingMovedFundsSweepRequestsCount--;
    }

    function setMovedFundsSweepTxMaxTotalFee(
        uint64 _movedFundsSweepTxMaxTotalFee
    ) external {
        self.movedFundsSweepTxMaxTotalFee = _movedFundsSweepTxMaxTotalFee;
    }
}<|MERGE_RESOLUTION|>--- conflicted
+++ resolved
@@ -132,17 +132,10 @@
         MovingFunds.MovedFundsSweepRequest storage request = self
             .movedFundsSweepRequests[requestKey];
 
-<<<<<<< HEAD
-        require(request.createdAt != 0, "Stub merge request does not exist");
-        require(!request.processed, "Stub merge request already processed");
+        require(request.createdAt != 0, "Stub sweep request does not exist");
+        require(!request.processed, "Stub sweep request already processed");
 
         request.processed = true;
-=======
-        require(request.createdAt != 0, "Stub sweep request does not exist");
-
-        /* solhint-disable-next-line not-rely-on-time */
-        request.sweptAt = uint32(block.timestamp);
->>>>>>> 3702e25f
 
         self
             .registeredWallets[walletPubKeyHash]
