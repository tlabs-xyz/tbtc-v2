// SPDX-License-Identifier: GPL-3.0-only
pragma solidity 0.8.17;

import "../integrator/IBridge.sol";
import {BTCUtils} from "@keep-network/bitcoin-spv-sol/contracts/BTCUtils.sol";

contract MockBridgeForStarkNet is IBridge {
    using BTCUtils for bytes;

<<<<<<< HEAD
    // Added for redemption mocks
    mapping(uint256 => IBridgeTypes.RedemptionRequest)
        internal _pendingRedemptions;

    uint64 internal _redemptionDustThreshold = 50000; // 0.0005 BTC
    uint64 internal _redemptionTreasuryFeeDivisor = 200; // 0.5%
    uint64 internal _redemptionTxMaxFee = 10000; // 0.0001 BTC
    uint64 internal _redemptionTxMaxTotalFee = 50000; // 0.0005 BTC
    uint32 internal _redemptionTimeout = 6 * 3600; // 6 hours in seconds
    uint96 internal _redemptionTimeoutSlashingAmount = 10**18; // 1 TBTC with 18 decimals
    uint32 internal _redemptionTimeoutNotifierRewardMultiplier = 5; // 5%

    // Events to match real Bridge
    event DepositRevealed(uint256 indexed depositKey);
    // Added for redemption mocks
    event RedemptionRequestedMock(
        bytes20 walletPubKeyHash,
        uint64 amount,
        bytes redeemerOutputScript,
        uint256 redemptionKey
    );
=======
    mapping(uint256 => IBridgeTypes.DepositRequest) private _deposits;
>>>>>>> 4ee7fffe

    // Track calls for testing
    bool public initializeDepositCalled;
    uint256 public lastDepositKey;
    mapping(uint256 => bool) public depositExists;

    // Events to match real Bridge
    event DepositRevealed(bytes32 indexed depositKey);

    constructor() {
        // Remove the fixed depositKey initialization
    }

    function revealDepositWithExtraData(
        IBridgeTypes.BitcoinTxInfo calldata fundingTx,
        IBridgeTypes.DepositRevealInfo calldata reveal,
        bytes32 extraData
    ) external override {
        initializeDepositCalled = true;

        // Calculate deposit key the same way as AbstractBTCDepositor
        bytes32 fundingTxHash = abi
            .encodePacked(
                fundingTx.version,
                fundingTx.inputVector,
                fundingTx.outputVector,
                fundingTx.locktime
            )
            .hash256View();

        uint256 depositKey = uint256(
            keccak256(
                abi.encodePacked(fundingTxHash, reveal.fundingOutputIndex)
            )
        );

        lastDepositKey = depositKey;

        // Create mock deposit
        _deposits[depositKey] = IBridgeTypes.DepositRequest({
            depositor: msg.sender,
            amount: 88800000, // Amount in satoshi that results in expectedTbtcAmount after fees
            revealedAt: uint32(block.timestamp), // solhint-disable-line not-rely-on-time
            vault: reveal.vault,
            treasuryFee: 898000, // Treasury fee in satoshi
            sweptAt: 0, // Not swept yet
            extraData: extraData
        });
        depositExists[depositKey] = true;

        emit DepositRevealed(bytes32(depositKey));
    }

    function deposits(uint256 depositKey)
        external
        view
        override
        returns (IBridgeTypes.DepositRequest memory)
    {
        return _deposits[depositKey];
    }

    function depositParameters()
        external
        pure
        returns (
            uint64,
            uint64,
            uint64 depositTxMaxFee,
            uint32
        )
    {
        return (0, 0, 1000000, 0); // 0.01 BTC max fee
    }

    // Test helper functions
    function wasInitializeDepositCalled() external view returns (bool) {
        return initializeDepositCalled;
    }

    function getLastDepositKey() external view returns (uint256) {
        return lastDepositKey;
    }

    function resetMock() external {
        initializeDepositCalled = false;
        lastDepositKey = 0;
    }

<<<<<<< HEAD
    // --- Redemption related mock functions ---
    function requestRedemption(
        bytes20 walletPubKeyHash,
        BitcoinTx.UTXO calldata, /*mainUtxo*/ // Marked unused
        bytes calldata redeemerOutputScript,
        uint64 amount
    ) external override {
        bytes32 scriptHash = keccak256(redeemerOutputScript);
        uint256 redemptionKey;
        // solhint-disable-next-line no-inline-assembly
        assembly {
            mstore(0, scriptHash)
            mstore(32, walletPubKeyHash)
            redemptionKey := keccak256(0, 52)
        }

        require(
            _pendingRedemptions[redemptionKey].requestedAt == 0,
            "Redemption already requested"
        );

        _pendingRedemptions[redemptionKey] = IBridgeTypes.RedemptionRequest({
            redeemer: msg.sender,
            requestedAmount: amount,
            treasuryFee: _redemptionTreasuryFeeDivisor > 0
                ? amount / _redemptionTreasuryFeeDivisor
                : 0,
            txMaxFee: _redemptionTxMaxFee,
            requestedAt: uint32(block.timestamp) // solhint-disable-line not-rely-on-time
        });

        emit RedemptionRequestedMock(
            walletPubKeyHash,
            amount,
            redeemerOutputScript,
            redemptionKey
        );
    }

    function pendingRedemptions(uint256 redemptionKey)
        external
        view
        override
        returns (IBridgeTypes.RedemptionRequest memory)
    {
        return _pendingRedemptions[redemptionKey];
    }

    function redemptionParameters()
        external
        view
        override
        returns (
            uint64 redemptionDustThreshold,
            uint64 redemptionTreasuryFeeDivisor,
            uint64 redemptionTxMaxFee,
            uint64 redemptionTxMaxTotalFee,
            uint32 redemptionTimeout,
            uint96 redemptionTimeoutSlashingAmount,
            uint32 redemptionTimeoutNotifierRewardMultiplier
        )
    {
        redemptionDustThreshold = _redemptionDustThreshold;
        redemptionTreasuryFeeDivisor = _redemptionTreasuryFeeDivisor;
        redemptionTxMaxFee = _redemptionTxMaxFee;
        redemptionTxMaxTotalFee = _redemptionTxMaxTotalFee;
        redemptionTimeout = _redemptionTimeout;
        redemptionTimeoutSlashingAmount = _redemptionTimeoutSlashingAmount;
        redemptionTimeoutNotifierRewardMultiplier = _redemptionTimeoutNotifierRewardMultiplier;
=======
    function sweepDeposit(uint256 depositKey) external {
        require(depositExists[depositKey], "Deposit does not exist");
        _deposits[depositKey].sweptAt = uint32(block.timestamp); // solhint-disable-line not-rely-on-time
>>>>>>> 4ee7fffe
    }
}<|MERGE_RESOLUTION|>--- conflicted
+++ resolved
@@ -7,7 +7,6 @@
 contract MockBridgeForStarkNet is IBridge {
     using BTCUtils for bytes;
 
-<<<<<<< HEAD
     // Added for redemption mocks
     mapping(uint256 => IBridgeTypes.RedemptionRequest)
         internal _pendingRedemptions;
@@ -29,9 +28,7 @@
         bytes redeemerOutputScript,
         uint256 redemptionKey
     );
-=======
     mapping(uint256 => IBridgeTypes.DepositRequest) private _deposits;
->>>>>>> 4ee7fffe
 
     // Track calls for testing
     bool public initializeDepositCalled;
@@ -121,7 +118,6 @@
         lastDepositKey = 0;
     }
 
-<<<<<<< HEAD
     // --- Redemption related mock functions ---
     function requestRedemption(
         bytes20 walletPubKeyHash,
@@ -191,10 +187,10 @@
         redemptionTimeout = _redemptionTimeout;
         redemptionTimeoutSlashingAmount = _redemptionTimeoutSlashingAmount;
         redemptionTimeoutNotifierRewardMultiplier = _redemptionTimeoutNotifierRewardMultiplier;
-=======
+    }
+    
     function sweepDeposit(uint256 depositKey) external {
         require(depositExists[depositKey], "Deposit does not exist");
         _deposits[depositKey].sweptAt = uint32(block.timestamp); // solhint-disable-line not-rely-on-time
->>>>>>> 4ee7fffe
     }
 }