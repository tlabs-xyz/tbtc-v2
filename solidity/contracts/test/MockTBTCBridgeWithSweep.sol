--- conflicted
+++ resolved
@@ -22,8 +22,7 @@
     uint256 public nextDepositKey;
 
     // Events to match real Bridge
-<<<<<<< HEAD
-    event DepositRevealed(bytes32 indexed depositKey);
+    event DepositRevealed(uint256 indexed depositKey);
     // Added for redemption mocks
     event RedemptionRequestedMock(
         bytes20 walletPubKeyHash,
@@ -31,9 +30,6 @@
         bytes redeemerOutputScript,
         uint256 redemptionKey
     );
-=======
-    event DepositRevealed(uint256 indexed depositKey);
->>>>>>> 4ee7fffe
 
     constructor() {
         nextDepositKey = 12345; // Default test value
