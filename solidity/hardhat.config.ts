import { HardhatUserConfig } from "hardhat/config"
import "./tasks"

import "@keep-network/hardhat-helpers"
import "@keep-network/hardhat-local-networks-config"
import "@nomiclabs/hardhat-waffle"
import "@nomiclabs/hardhat-etherscan"
import "hardhat-gas-reporter"
import "hardhat-contract-sizer"
import "hardhat-deploy"
import "@tenderly/hardhat-tenderly"
import "@typechain/hardhat"
import "hardhat-dependency-compiler"

const ecdsaSolidityCompilerConfig = {
  version: "0.8.9",
  settings: {
    optimizer: {
      enabled: true,
      runs: 200,
    },
  },
}

// Reduce the number of optimizer runs to 100 to keep the contract size sane.
// BridgeGovernance contract does not need to be super gas-efficient.
const bridgeGovernanceCompilerConfig = {
  version: "0.8.9",
  settings: {
    optimizer: {
      enabled: true,
<<<<<<< HEAD
      runs: 100,
=======
      runs: 200,
>>>>>>> 0ff66be2
    },
  },
}

// Configuration for testing environment.
export const testConfig = {
  // How many accounts we expect to define for non-staking related signers, e.g.
  // deployer, thirdParty, governance.
  // It is used as an offset for getting accounts for operators and stakes registration.
  nonStakingAccountsCount: 10,

  // How many roles do we need to define for staking, i.e. stakeOwner, stakingProvider,
  // operator, beneficiary, authorizer.
  stakingRolesCount: 5,

  // Number of operators to register. Should be at least the same as group size.
  operatorsCount: 110,
}

const config: HardhatUserConfig = {
  solidity: {
    compilers: [
      {
        version: "0.8.9", // TODO: Revisit solidity version before deploying on mainnet!
        settings: {
          optimizer: {
            enabled: true,
            runs: 1000,
          },
        },
      },
    ],
    overrides: {
      "@keep-network/ecdsa/contracts/WalletRegistry.sol":
        ecdsaSolidityCompilerConfig,
      "contracts/bridge/BridgeGovernance.sol": bridgeGovernanceCompilerConfig,
    },
  },

  paths: {
    artifacts: "./build",
  },

  networks: {
    hardhat: {
      forking: {
        // forking is enabled only if FORKING_URL env is provided
        enabled: !!process.env.FORKING_URL,
        // URL should point to a node with archival data (Alchemy recommended)
        url: process.env.FORKING_URL || "",
        // latest block is taken if FORKING_BLOCK env is not provided
        blockNumber:
          process.env.FORKING_BLOCK && parseInt(process.env.FORKING_BLOCK, 10),
      },
      accounts: {
        // Number of accounts that should be predefined on the testing environment.
        count:
          testConfig.nonStakingAccountsCount +
          testConfig.stakingRolesCount * testConfig.operatorsCount,
      },
      tags: ["local"],
      // we use higher gas price for tests to obtain more realistic results
      // for gas refund tests than when the default hardhat ~1 gwei gas price is
      // used
      gasPrice: 200000000000, // 200 gwei
    },
    development: {
      url: "http://localhost:8545",
      chainId: 1101,
      tags: ["local"],
    },
    ropsten: {
      url: process.env.CHAIN_API_URL || "",
      chainId: 3,
      accounts: process.env.CONTRACT_OWNER_ACCOUNT_PRIVATE_KEY
        ? [process.env.CONTRACT_OWNER_ACCOUNT_PRIVATE_KEY]
        : undefined,
      tags: ["tenderly"],
    },
  },

  tenderly: {
    username: "thesis",
    project: "",
  },

  // Define local networks configuration file path to load networks from file.
  // localNetworksConfig: "./.hardhat/networks.ts",

  external: {
    contracts: [
      {
        artifacts: "node_modules/@keep-network/tbtc/artifacts",
      },
      {
        artifacts:
          "node_modules/@threshold-network/solidity-contracts/export/artifacts",
        deploy:
          "node_modules/@threshold-network/solidity-contracts/export/deploy",
      },
      {
        artifacts: "node_modules/@keep-network/random-beacon/export/artifacts",
        deploy: "node_modules/@keep-network/random-beacon/export/deploy",
      },
      {
        artifacts: "node_modules/@keep-network/ecdsa/export/artifacts",
        deploy: "node_modules/@keep-network/ecdsa/export/deploy",
      },
    ],
    deployments: {
      // For development environment we expect the local dependencies to be
      // linked with `yarn link` command.
      development: ["node_modules/@keep-network/tbtc/artifacts"],
      ropsten: ["node_modules/@keep-network/tbtc/artifacts"],
      mainnet: ["./external/mainnet"],
    },
  },

  namedAccounts: {
    deployer: {
      default: 1,
    },
    treasury: {
      default: 2,
    },
    // TODO: Governance should be the Threshold Council.
    //       Inspect usages and rename.
    governance: {
      default: 3,
    },
    keepTechnicalWalletTeam: {
      default: 4,
      mainnet: "0xB3726E69Da808A689F2607939a2D9E958724FC2A",
    },
    keepCommunityMultiSig: {
      default: 5,
      mainnet: "0x19FcB32347ff4656E4E6746b4584192D185d640d",
    },
    esdm: {
      default: 6,
      // mainnet: ""
    },
    spvMaintainer: {
      default: 7,
    },
  },
  dependencyCompiler: {
    paths: [
      "@openzeppelin/contracts/proxy/transparent/ProxyAdmin.sol",
      "@openzeppelin/contracts/proxy/transparent/TransparentUpgradeableProxy.sol",
      // WalletRegistry contract is deployed with @open-zeppelin/hardhat-upgrades
      // plugin that doesn't work well with hardhat-deploy artifacts defined in
      // external artifacts section, hence we have to compile the contracts from
      // sources.
      "@keep-network/ecdsa/contracts/WalletRegistry.sol",
    ],
    keep: true,
  },
  etherscan: {
    apiKey: process.env.ETHERSCAN_API_KEY,
  },
  contractSizer: {
    alphaSort: true,
    disambiguatePaths: false,
    runOnCompile: true,
    strict: true,
  },
  mocha: {
    timeout: 60_000,
  },
  typechain: {
    outDir: "typechain",
  },
}

export default config<|MERGE_RESOLUTION|>--- conflicted
+++ resolved
@@ -29,11 +29,7 @@
   settings: {
     optimizer: {
       enabled: true,
-<<<<<<< HEAD
-      runs: 100,
-=======
       runs: 200,
->>>>>>> 0ff66be2
     },
   },
 }
