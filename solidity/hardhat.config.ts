--- conflicted
+++ resolved
@@ -99,11 +99,7 @@
       // deploy stub contracts in tests.
       allowUnlimitedContractSize: process.env.TEST_USE_STUBS_TBTC === "true",
     },
-<<<<<<< HEAD
-    localhost: {
-=======
     system_tests: {
->>>>>>> f0c40363
       url: "http://localhost:8545",
       tags: ["allowStubs"],
     },
