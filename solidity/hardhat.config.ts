import { HardhatUserConfig } from "hardhat/config"
import "./tasks"

import "@keep-network/hardhat-helpers"
import "@keep-network/hardhat-local-networks-config"
import "@nomiclabs/hardhat-waffle"
import "@nomiclabs/hardhat-etherscan"
import "hardhat-gas-reporter"
import "hardhat-contract-sizer"
import "hardhat-deploy"
import "@tenderly/hardhat-tenderly"
import "@typechain/hardhat"
import "hardhat-dependency-compiler"

const ecdsaSolidityCompilerConfig = {
  version: "0.8.9",
  settings: {
    optimizer: {
      enabled: true,
      runs: 200,
    },
  },
}

// Reduce the number of optimizer runs to 100 to keep the contract size sane.
// BridgeGovernance contract does not need to be super gas-efficient.
const bridgeGovernanceCompilerConfig = {
  version: "0.8.9",
  settings: {
    optimizer: {
      enabled: true,
      runs: 200,
    },
  },
}

// Configuration for testing environment.
export const testConfig = {
  // How many accounts we expect to define for non-staking related signers, e.g.
  // deployer, thirdParty, governance.
  // It is used as an offset for getting accounts for operators and stakes registration.
  nonStakingAccountsCount: 10,

  // How many roles do we need to define for staking, i.e. stakeOwner, stakingProvider,
  // operator, beneficiary, authorizer.
  stakingRolesCount: 5,

  // Number of operators to register. Should be at least the same as group size.
  operatorsCount: 110,
}

const config: HardhatUserConfig = {
  solidity: {
    compilers: [
      {
        version: "0.8.9", // TODO: Revisit solidity version before deploying on mainnet!
        settings: {
          optimizer: {
            enabled: true,
            runs: 1000,
          },
        },
      },
    ],
    overrides: {
      "@keep-network/ecdsa/contracts/WalletRegistry.sol":
        ecdsaSolidityCompilerConfig,
      "contracts/bridge/BridgeGovernance.sol": bridgeGovernanceCompilerConfig,
    },
  },

  paths: {
    artifacts: "./build",
  },

  networks: {
    hardhat: {
      forking: {
        // forking is enabled only if FORKING_URL env is provided
        enabled: !!process.env.FORKING_URL,
        // URL should point to a node with archival data (Alchemy recommended)
        url: process.env.FORKING_URL || "",
        // latest block is taken if FORKING_BLOCK env is not provided
        blockNumber:
          process.env.FORKING_BLOCK && parseInt(process.env.FORKING_BLOCK, 10),
      },
      accounts: {
        // Number of accounts that should be predefined on the testing environment.
        count:
          testConfig.nonStakingAccountsCount +
          testConfig.stakingRolesCount * testConfig.operatorsCount,
      },
      tags: ["allowStubs"],
      // we use higher gas price for tests to obtain more realistic results
      // for gas refund tests than when the default hardhat ~1 gwei gas price is
      // used
      gasPrice: 200000000000, // 200 gwei
      // Ignore contract size on deployment to hardhat network, to be able to
      // deploy stub contracts in tests.
      allowUnlimitedContractSize: process.env.TEST_USE_STUBS_TBTC === "true",
    },
    development: {
      url: "http://localhost:8545",
      chainId: 1101,
      tags: ["allowStubs"],
    },
    ropsten: {
      url: process.env.CHAIN_API_URL || "",
      chainId: 3,
      accounts: process.env.CONTRACT_OWNER_ACCOUNT_PRIVATE_KEY
        ? [process.env.CONTRACT_OWNER_ACCOUNT_PRIVATE_KEY]
        : undefined,
      tags: ["tenderly"],
    },
  },

  tenderly: {
    username: "thesis",
    project: "",
  },

  // Define local networks configuration file path to load networks from file.
  // localNetworksConfig: "./.hardhat/networks.ts",

  external: {
    contracts:
      process.env.USE_EXTERNAL_DEPLOY === "true"
        ? [
            {
              artifacts: "node_modules/@keep-network/tbtc/artifacts",
            },
            {
              artifacts:
                "node_modules/@threshold-network/solidity-contracts/export/artifacts",
              deploy:
                "node_modules/@threshold-network/solidity-contracts/export/deploy",
            },
            {
              artifacts:
                "node_modules/@keep-network/random-beacon/export/artifacts",
              deploy: "node_modules/@keep-network/random-beacon/export/deploy",
            },
            {
              artifacts: "node_modules/@keep-network/ecdsa/export/artifacts",
              deploy: "node_modules/@keep-network/ecdsa/export/deploy",
            },
          ]
        : undefined,
    deployments: {
      // For development environment we expect the local dependencies to be
      // linked with `yarn link` command.
      development: [
        "node_modules/@keep-network/random-beacon/deployments/development",
        "node_modules/@keep-network/ecdsa/deployments/development",
      ],
      ropsten: ["node_modules/@keep-network/tbtc/artifacts"],
      mainnet: ["./external/mainnet"],
    },
  },

  namedAccounts: {
    deployer: {
      default: 1,
    },
    // TODO: Governance should be the Threshold Council.
    //       Inspect usages and rename.
    governance: {
      default: 2,
    },
    esdm: {
      default: 3,
      // mainnet: ""
    },
    keepTechnicalWalletTeam: {
      default: 4,
      mainnet: "0xB3726E69Da808A689F2607939a2D9E958724FC2A",
    },
    keepCommunityMultiSig: {
      default: 5,
      mainnet: "0x19FcB32347ff4656E4E6746b4584192D185d640d",
    },
    treasury: {
      default: 6,
    },
    spvMaintainer: {
      default: 7,
    },
  },
  dependencyCompiler: {
    paths: [
      "@openzeppelin/contracts/proxy/transparent/ProxyAdmin.sol",
      "@openzeppelin/contracts/proxy/transparent/TransparentUpgradeableProxy.sol",
      // WalletRegistry contract is deployed with @open-zeppelin/hardhat-upgrades
      // plugin that doesn't work well with hardhat-deploy artifacts defined in
      // external artifacts section, hence we have to compile the contracts from
      // sources.
      "@keep-network/ecdsa/contracts/WalletRegistry.sol",
    ],
    keep: true,
  },
  etherscan: {
    apiKey: process.env.ETHERSCAN_API_KEY,
  },
  contractSizer: {
    alphaSort: true,
    disambiguatePaths: false,
    runOnCompile: true,
    strict: true,
<<<<<<< HEAD
    except: ["^contracts/test"],
=======
    except: ["BridgeStub$"],
>>>>>>> 1d965d5f
  },
  mocha: {
    timeout: 60_000,
  },
  typechain: {
    outDir: "typechain",
  },
}

export default config<|MERGE_RESOLUTION|>--- conflicted
+++ resolved
@@ -206,11 +206,7 @@
     disambiguatePaths: false,
     runOnCompile: true,
     strict: true,
-<<<<<<< HEAD
-    except: ["^contracts/test"],
-=======
     except: ["BridgeStub$"],
->>>>>>> 1d965d5f
   },
   mocha: {
     timeout: 60_000,
