--- conflicted
+++ resolved
@@ -1,8 +1,8 @@
 {
-<<<<<<< HEAD
   "name": "@keep-network/tbtc-v2",
   "license": "MIT",
   "dependencies": {
+    "@thesis/solidity-contracts": "github:thesis/solidity-contracts#bf514ba",
     "@openzeppelin/contracts": "^4.1.0"
   },
   "devDependencies": {
@@ -32,38 +32,5 @@
     "lint:fix:js": "eslint . --fix",
     "lint:fix:sol": "solhint 'contracts/**/*.sol' --fix",
     "test": "hardhat test"
-=======
-    "name": "@keep-network/tbtc-v2",
-    "license": "MIT",
-    "dependencies": {
-      "@thesis/solidity-contracts": "github:thesis/solidity-contracts#bf514ba",
-      "@openzeppelin/contracts": "^4.1.0"
-    },
-    "devDependencies": {
-      "@nomiclabs/hardhat-ethers": "^2.0.2",
-      "@nomiclabs/hardhat-waffle": "^2.0.1",
-      "chai": "^4.3.4",
-      "eslint": "^7.27.0",
-      "eslint-config-keep": "github:keep-network/eslint-config-keep#0.3.0",
-      "ethereum-waffle": "^3.3.0",
-      "ethers": "^5.3.0",
-      "hardhat": "^2.3.0",
-      "hardhat-gas-reporter": "^1.0.4",
-      "prettier": "^2.3.0",
-      "prettier-plugin-solidity": "^1.0.0-beta.11 ",
-      "solhint": "^3.3.6",
-      "solhint-config-keep": "github:keep-network/solhint-config-keep",
-      "typescript": "^4.3.2"
-    },
-    "scripts": {
-      "build": "hardhat compile",
-      "lint": "npm run lint:js && npm run lint:sol",
-      "lint:fix:js": "eslint . --fix",
-      "lint:fix:sol": "solhint 'contracts/**/*.sol' --fix && prettier --write '**/*.sol'",
-      "lint:js": "eslint . ",
-      "lint:sol": "solhint 'contracts/**/*.sol' && prettier --check '**/*.sol'",
-      "test": "hardhat test"
-    }
->>>>>>> 7806eb8a
   }
 }