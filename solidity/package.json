{
  "name": "@keep-network/tbtc-v2",
  "version": "0.1.1-dev",
  "license": "MIT",
  "files": [
    "artifacts/",
    "build/contracts/",
    "contracts/",
    "!**/test/",
    "deploy/",
    "export/",
    "export.json"
  ],
  "scripts": {
    "clean": "hardhat clean && rm -rf cache/ export/ external/npm export.json",
    "build": "hardhat compile",
    "deploy": "hardhat deploy --export export.json",
    "deploy:test": "USE_EXTERNAL_DEPLOY=true TEST_USE_STUBS_TBTC=true npm run deploy",
    "format": "npm run lint && prettier --check .",
    "format:fix": "npm run lint:fix && prettier --write .",
    "lint": "npm run lint:eslint && npm run lint:sol",
    "lint:fix": "npm run lint:fix:eslint && npm run lint:fix:sol",
    "lint:eslint": "eslint .",
    "lint:fix:eslint": "eslint . --fix",
    "lint:sol": "solhint 'contracts/**/*.sol'",
    "lint:fix:sol": "solhint 'contracts/**/*.sol' --fix",
    "test": "USE_EXTERNAL_DEPLOY=true TEST_USE_STUBS_TBTC=true hardhat test",
<<<<<<< HEAD
    "test:integration": "NODE_ENV=integration-test TEST_USE_STUBS_TBTC=true hardhat test ./test/integration/*.test.ts",
=======
    "test:integration": "NODE_ENV=integration-test USE_EXTERNAL_DEPLOY=true TEST_USE_STUBS_TBTC=true hardhat test ./test/integration/*.test.ts",
>>>>>>> 7039b392
    "prepack": "tsc -p tsconfig.export.json && hardhat export-artifacts export/artifacts",
    "prepublishOnly": "./scripts/prepare-artifacts.sh --network $npm_config_network"
  },
  "dependencies": {
    "@keep-network/bitcoin-spv-sol": "3.4.0-solc-0.8",
    "@keep-network/ecdsa": "development",
    "@keep-network/random-beacon": "development",
    "@keep-network/tbtc": ">1.1.2-dev <1.1.2-pre",
    "@openzeppelin/contracts": "^4.6.0",
    "@openzeppelin/contracts-upgradeable": "^4.6.0",
    "@tenderly/hardhat-tenderly": "^1.0.12",
    "@thesis/solidity-contracts": "github:thesis/solidity-contracts#4985bcf"
  },
  "devDependencies": {
    "@defi-wonderland/smock": "^2.0.7",
    "@keep-network/hardhat-helpers": "^0.6.0-pre.10",
    "@keep-network/hardhat-local-networks-config": "^0.1.0-pre.4",
    "@nomiclabs/hardhat-ethers": "^2.0.6",
    "@nomiclabs/hardhat-etherscan": "^2.1.4",
    "@nomiclabs/hardhat-waffle": "^2.0.2",
    "@openzeppelin/hardhat-upgrades": "^1.17.0",
    "@thesis-co/eslint-config": "github:thesis/eslint-config",
    "@typechain/ethers-v5": "^8.0.5",
    "@typechain/hardhat": "^4.0.0",
    "@types/chai": "^4.3.0",
    "@types/mocha": "^9.1.0",
    "@types/node": "^17.0.10",
    "chai": "^4.3.4",
    "chai-as-promised": "^7.1.1",
    "eslint": "^7.32.0",
    "ethereum-waffle": "^3.4.0",
    "ethers": "^5.5.3",
    "hardhat": "^2.8.3",
    "hardhat-contract-sizer": "^2.5.0",
    "hardhat-dependency-compiler": "^1.1.2",
    "hardhat-deploy": "^0.9.27",
    "hardhat-gas-reporter": "^1.0.6",
    "prettier": "^2.5.1",
    "prettier-plugin-sh": "^0.8.1",
    "prettier-plugin-solidity": "^1.0.0-beta.19",
    "solhint": "^3.3.7",
    "solhint-config-keep": "github:keep-network/solhint-config-keep",
    "ts-node": "^10.4.0",
    "typechain": "^6.1.0",
    "typescript": "^4.5.4"
  },
  "engines": {
    "node": ">= 14.0.0"
  }
}<|MERGE_RESOLUTION|>--- conflicted
+++ resolved
@@ -25,11 +25,7 @@
     "lint:sol": "solhint 'contracts/**/*.sol'",
     "lint:fix:sol": "solhint 'contracts/**/*.sol' --fix",
     "test": "USE_EXTERNAL_DEPLOY=true TEST_USE_STUBS_TBTC=true hardhat test",
-<<<<<<< HEAD
-    "test:integration": "NODE_ENV=integration-test TEST_USE_STUBS_TBTC=true hardhat test ./test/integration/*.test.ts",
-=======
     "test:integration": "NODE_ENV=integration-test USE_EXTERNAL_DEPLOY=true TEST_USE_STUBS_TBTC=true hardhat test ./test/integration/*.test.ts",
->>>>>>> 7039b392
     "prepack": "tsc -p tsconfig.export.json && hardhat export-artifacts export/artifacts",
     "prepublishOnly": "./scripts/prepare-artifacts.sh --network $npm_config_network"
   },
