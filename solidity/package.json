--- conflicted
+++ resolved
@@ -49,11 +49,7 @@
     "ethereum-waffle": "^3.4.0",
     "ethers": "^5.4.7",
     "hardhat": "^2.6.4",
-<<<<<<< HEAD
-    "hardhat-contract-sizer": "^2.1.1",
-=======
     "hardhat-contract-sizer": "^2.5.0",
->>>>>>> 0debf2f0
     "hardhat-deploy": "^0.8.11",
     "hardhat-gas-reporter": "^1.0.4",
     "prettier": "^2.5.1",
