--- conflicted
+++ resolved
@@ -2598,23 +2598,11 @@
               // to deem transaction proof validity. This scenario uses test
               // data which has only 6 confirmations. That should force the
               // failure we expect within this scenario.
-<<<<<<< HEAD
-              otherBridge = await BridgeFactory.deploy()
-              await otherBridge.initialize(
-                bank.address,
-                relay.address,
-                treasury.address,
-                ethers.utils.hexZeroPad("0x01", 20),
-                12
-              )
-              await otherBridge.deployed()
+              otherBridge = (await deployBridge(12)) as BridgeStub
               await otherBridge.setSpvMaintainerStatus(
                 spvMaintainer.address,
                 true
               )
-=======
-              otherBridge = (await deployBridge(12)) as BridgeStub
->>>>>>> 82f5e767
             })
 
             after(async () => {
