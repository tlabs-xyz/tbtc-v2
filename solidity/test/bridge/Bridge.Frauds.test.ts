/* eslint-disable no-underscore-dangle */
/* eslint-disable @typescript-eslint/no-unused-expressions */

import { ethers, helpers, waffle } from "hardhat"
import { SignerWithAddress } from "@nomiclabs/hardhat-ethers/signers"
import chai, { expect } from "chai"
import { BigNumber, ContractTransaction } from "ethers"
import { BytesLike } from "@ethersproject/bytes"
import { FakeContract, smock } from "@defi-wonderland/smock"
import type { IWalletRegistry, Bridge, BridgeStub } from "../../typechain"
import {
  walletPublicKey,
  walletPublicKeyHash,
  nonWitnessSignSingleInputTx,
  nonWitnessSignMultipleInputsTx,
  witnessSignSingleInputTx,
  witnessSignMultipleInputTx,
  wrongSighashType,
} from "../data/fraud"
import { walletState } from "../fixtures"
import bridgeFixture from "./bridge-fixture"
import { ecdsaWalletTestData } from "../data/ecdsa"

chai.use(smock.matchers)

const { createSnapshot, restoreSnapshot } = helpers.snapshot
const { lastBlockTime, increaseTime } = helpers.time

const fixture = async () => bridgeFixture()

describe("Bridge - Fraud", () => {
  let thirdParty: SignerWithAddress
  let treasury: SignerWithAddress

  let walletRegistry: FakeContract<IWalletRegistry>
  let bridge: Bridge & BridgeStub

  let fraudChallengeDefeatTimeout: BigNumber
  let fraudChallengeDepositAmount: BigNumber

  before(async () => {
    // eslint-disable-next-line @typescript-eslint/no-extra-semi
    ;({ thirdParty, treasury, walletRegistry, bridge } =
      await waffle.loadFixture(fixture))
    ;({ fraudChallengeDefeatTimeout, fraudChallengeDepositAmount } =
      await bridge.fraudParameters())
  })

<<<<<<< HEAD
  describe("updateFraudParameters", () => {
    context("when caller is the contract guvnor", () => {
      context("when all new parameter values are correct", () => {
        const newFraudSlashingAmount = constants.fraudSlashingAmount.mul(2)
        const newFraudNotifierRewardMultiplier =
          constants.fraudNotifierRewardMultiplier / 4
        const newFraudChallengeDefeatTimeout =
          constants.fraudChallengeDefeatTimeout * 3
        const newFraudChallengeDepositAmount =
          constants.fraudChallengeDepositAmount.mul(4)

        let tx: ContractTransaction

        before(async () => {
          await createSnapshot()

          tx = await bridge
            .connect(governance)
            .updateFraudParameters(
              newFraudSlashingAmount,
              newFraudNotifierRewardMultiplier,
              newFraudChallengeDefeatTimeout,
              newFraudChallengeDepositAmount
            )
        })

        after(async () => {
          await restoreSnapshot()
        })

        it("should set correct values", async () => {
          const params = await bridge.fraudParameters()

          expect(params.fraudSlashingAmount).to.be.equal(newFraudSlashingAmount)
          expect(params.fraudNotifierRewardMultiplier).to.be.equal(
            newFraudNotifierRewardMultiplier
          )
          expect(params.fraudChallengeDefeatTimeout).to.be.equal(
            newFraudChallengeDefeatTimeout
          )
          expect(params.fraudChallengeDepositAmount).to.be.equal(
            newFraudChallengeDepositAmount
          )
        })

        it("should emit FraudParametersUpdated event", async () => {
          await expect(tx)
            .to.emit(bridge, "FraudParametersUpdated")
            .withArgs(
              newFraudSlashingAmount,
              newFraudNotifierRewardMultiplier,
              newFraudChallengeDefeatTimeout,
              newFraudChallengeDepositAmount
            )
        })
      })

      context(
        "when new fraud notifier reward multiplier is greater than 100",
        () => {
          it("should revert", async () => {
            await expect(
              bridge
                .connect(governance)
                .updateFraudParameters(
                  constants.fraudSlashingAmount,
                  101,
                  constants.fraudChallengeDefeatTimeout,
                  constants.fraudChallengeDepositAmount
                )
            ).to.be.revertedWith(
              "Fraud notifier reward multiplier must be in the range [0, 100]"
            )
          })
        }
      )

      context("when new fraud challenge defeat timeout is zero", () => {
        it("should revert", async () => {
          await expect(
            bridge
              .connect(governance)
              .updateFraudParameters(
                constants.fraudSlashingAmount,
                constants.fraudNotifierRewardMultiplier,
                0,
                constants.fraudChallengeDepositAmount
              )
          ).to.be.revertedWith(
            "Fraud challenge defeat timeout must be greater than zero"
          )
        })
      })
    })

    context("when caller is not the contract guvnor", () => {
      it("should revert", async () => {
        await expect(
          bridge
            .connect(thirdParty)
            .updateFraudParameters(
              constants.fraudSlashingAmount,
              constants.fraudNotifierRewardMultiplier,
              constants.fraudChallengeDefeatTimeout,
              constants.fraudChallengeDepositAmount
            )
        ).to.be.revertedWith("Caller is not the governance")
      })
    })
  })

=======
>>>>>>> 0699ac21
  describe("submitFraudChallenge", () => {
    const data = witnessSignSingleInputTx

    context("when the wallet is in Live state", () => {
      context("when the amount of ETH deposited is enough", () => {
        context(
          "when the data needed for signature verification is correct",
          () => {
            context("when the fraud challenge does not exist yet", () => {
              let tx: ContractTransaction

              before(async () => {
                await createSnapshot()

                await bridge.setWallet(walletPublicKeyHash, {
                  ecdsaWalletID: ethers.constants.HashZero,
                  mainUtxoHash: ethers.constants.HashZero,
                  pendingRedemptionsValue: 0,
                  createdAt: await lastBlockTime(),
                  movingFundsRequestedAt: 0,
                  closingStartedAt: 0,
                  state: walletState.Live,
                  movingFundsTargetWalletsCommitmentHash:
                    ethers.constants.HashZero,
                })

                tx = await bridge
                  .connect(thirdParty)
                  .submitFraudChallenge(
                    walletPublicKey,
                    data.sighash,
                    data.signature,
                    {
                      value: fraudChallengeDepositAmount,
                    }
                  )
              })

              after(async () => {
                await restoreSnapshot()
              })

              it("should transfer ether from the caller to the bridge", async () => {
                await expect(tx).to.changeEtherBalance(
                  thirdParty,
                  fraudChallengeDepositAmount.mul(-1)
                )
                await expect(tx).to.changeEtherBalance(
                  bridge,
                  fraudChallengeDepositAmount
                )
              })

              it("should store the fraud challenge data", async () => {
                const challengeKey = buildChallengeKey(
                  walletPublicKey,
                  data.sighash
                )

                const fraudChallenge = await bridge.fraudChallenges(
                  challengeKey
                )

                expect(fraudChallenge.challenger).to.equal(
                  await thirdParty.getAddress()
                )
                expect(fraudChallenge.depositAmount).to.equal(
                  fraudChallengeDepositAmount
                )
                expect(fraudChallenge.reportedAt).to.equal(
                  await lastBlockTime()
                )
                expect(fraudChallenge.resolved).to.equal(false)
              })

              it("should emit FraudChallengeSubmitted event", async () => {
                await expect(tx)
                  .to.emit(bridge, "FraudChallengeSubmitted")
                  .withArgs(
                    walletPublicKeyHash,
                    data.sighash,
                    data.signature.v,
                    data.signature.r,
                    data.signature.s
                  )
              })
            })

            context("when the fraud challenge already exists", () => {
              before(async () => {
                await createSnapshot()

                await bridge.setWallet(walletPublicKeyHash, {
                  ecdsaWalletID: ethers.constants.HashZero,
                  mainUtxoHash: ethers.constants.HashZero,
                  pendingRedemptionsValue: 0,
                  createdAt: await lastBlockTime(),
                  movingFundsRequestedAt: 0,
                  closingStartedAt: 0,
                  state: walletState.Live,
                  movingFundsTargetWalletsCommitmentHash:
                    ethers.constants.HashZero,
                })

                await bridge
                  .connect(thirdParty)
                  .submitFraudChallenge(
                    walletPublicKey,
                    data.sighash,
                    data.signature,
                    {
                      value: fraudChallengeDepositAmount,
                    }
                  )
              })

              after(async () => {
                await restoreSnapshot()
              })

              it("should revert", async () => {
                await expect(
                  bridge
                    .connect(thirdParty)
                    .submitFraudChallenge(
                      walletPublicKey,
                      data.sighash,
                      data.signature,
                      {
                        value: fraudChallengeDepositAmount,
                      }
                    )
                ).to.be.revertedWith("Fraud challenge already exists")
              })
            })
          }
        )

        context("when incorrect wallet public key is used", () => {
          // Unrelated Bitcoin public key
          const incorrectWalletPublicKey =
            "0xffc045ade19f8a5d464299146ce069049cdcc2390a9b44d9abcd83f11d8cce4" +
            "01ea6800e307b87aadebdcd2f7293cc60f0526afaff1a7b1abddfd787e6c5871e"

          const incorrectWalletPublicKeyHash =
            "0xb5222794425b9b8cd8c3358e73a50dea73480927"

          before(async () => {
            await createSnapshot()
            await bridge.setWallet(incorrectWalletPublicKeyHash, {
              ecdsaWalletID: ethers.constants.HashZero,
              mainUtxoHash: ethers.constants.HashZero,
              pendingRedemptionsValue: 0,
              createdAt: await lastBlockTime(),
              movingFundsRequestedAt: 0,
              closingStartedAt: 0,
              state: walletState.Live,
              movingFundsTargetWalletsCommitmentHash: ethers.constants.HashZero,
            })
          })

          after(async () => {
            await restoreSnapshot()
          })

          it("should revert", async () => {
            await expect(
              bridge
                .connect(thirdParty)
                .submitFraudChallenge(
                  incorrectWalletPublicKey,
                  data.sighash,
                  data.signature,
                  {
                    value: fraudChallengeDepositAmount,
                  }
                )
            ).to.be.revertedWith("Signature verification failure")
          })
        })

        context("when incorrect sighash is used", () => {
          // Random hex-string
          const incorrectSighash =
            "0x9e8e249791a5636e5e007fc15487b5a5bd6e60f73f7e236a7025cd63b904650b"

          before(async () => {
            await createSnapshot()
            await bridge.setWallet(walletPublicKeyHash, {
              ecdsaWalletID: ethers.constants.HashZero,
              mainUtxoHash: ethers.constants.HashZero,
              pendingRedemptionsValue: 0,
              createdAt: await lastBlockTime(),
              movingFundsRequestedAt: 0,
              closingStartedAt: 0,
              state: walletState.Live,
              movingFundsTargetWalletsCommitmentHash: ethers.constants.HashZero,
            })
          })

          after(async () => {
            await restoreSnapshot()
          })

          it("should revert", async () => {
            await expect(
              bridge
                .connect(thirdParty)
                .submitFraudChallenge(
                  walletPublicKey,
                  incorrectSighash,
                  data.signature,
                  {
                    value: fraudChallengeDepositAmount,
                  }
                )
            ).to.be.revertedWith("Signature verification failure")
          })
        })

        context("when incorrect recovery ID is used", () => {
          // Increase the value of v by 1
          const incorrectV = data.signature.v + 1

          before(async () => {
            await createSnapshot()
            await bridge.setWallet(walletPublicKeyHash, {
              ecdsaWalletID: ethers.constants.HashZero,
              mainUtxoHash: ethers.constants.HashZero,
              pendingRedemptionsValue: 0,
              createdAt: await lastBlockTime(),
              movingFundsRequestedAt: 0,
              closingStartedAt: 0,
              state: walletState.Live,
              movingFundsTargetWalletsCommitmentHash: ethers.constants.HashZero,
            })
          })

          after(async () => {
            await restoreSnapshot()
          })

          it("should revert", async () => {
            await expect(
              bridge.connect(thirdParty).submitFraudChallenge(
                walletPublicKey,
                data.sighash,
                {
                  r: data.signature.r,
                  s: data.signature.s,
                  v: incorrectV,
                },
                {
                  value: fraudChallengeDepositAmount,
                }
              )
            ).to.be.revertedWith("Signature verification failure")
          })
        })

        context("when incorrect signature data is used", () => {
          // Swap r and s
          const incorrectS = data.signature.r
          const incorrectR = data.signature.s

          before(async () => {
            await createSnapshot()
            await bridge.setWallet(walletPublicKeyHash, {
              ecdsaWalletID: ethers.constants.HashZero,
              mainUtxoHash: ethers.constants.HashZero,
              pendingRedemptionsValue: 0,
              createdAt: await lastBlockTime(),
              movingFundsRequestedAt: 0,
              closingStartedAt: 0,
              state: walletState.Live,
              movingFundsTargetWalletsCommitmentHash: ethers.constants.HashZero,
            })
          })

          after(async () => {
            await restoreSnapshot()
          })

          it("should revert", async () => {
            await expect(
              bridge.connect(thirdParty).submitFraudChallenge(
                walletPublicKey,
                data.sighash,
                {
                  r: incorrectR,
                  s: incorrectS,
                  v: data.signature.v,
                },
                {
                  value: fraudChallengeDepositAmount,
                }
              )
            ).to.be.revertedWith("Signature verification failure")
          })
        })
      })

      context("when the amount of ETH deposited is too low", () => {
        before(async () => {
          await createSnapshot()
          await bridge.setWallet(walletPublicKeyHash, {
            ecdsaWalletID: ethers.constants.HashZero,
            mainUtxoHash: ethers.constants.HashZero,
            pendingRedemptionsValue: 0,
            createdAt: await lastBlockTime(),
            movingFundsRequestedAt: 0,
            closingStartedAt: 0,
            state: walletState.Live,
            movingFundsTargetWalletsCommitmentHash: ethers.constants.HashZero,
          })
        })

        after(async () => {
          await restoreSnapshot()
        })

        it("should revert", async () => {
          await expect(
            bridge
              .connect(thirdParty)
              .submitFraudChallenge(
                walletPublicKey,
                data.sighash,
                data.signature,
                {
                  value: fraudChallengeDepositAmount.sub(1),
                }
              )
          ).to.be.revertedWith("The amount of ETH deposited is too low")
        })
      })
    })

    context("when the wallet is in MovingFunds state", () => {
      before(async () => {
        await createSnapshot()
        await bridge.setWallet(walletPublicKeyHash, {
          ecdsaWalletID: ethers.constants.HashZero,
          mainUtxoHash: ethers.constants.HashZero,
          pendingRedemptionsValue: 0,
          createdAt: await lastBlockTime(),
          movingFundsRequestedAt: 0,
          closingStartedAt: 0,
          state: walletState.MovingFunds,
          movingFundsTargetWalletsCommitmentHash: ethers.constants.HashZero,
        })
      })

      after(async () => {
        await restoreSnapshot()
      })

      it("should succeed", async () => {
        await expect(
          bridge
            .connect(thirdParty)
            .submitFraudChallenge(
              walletPublicKey,
              data.sighash,
              data.signature,
              {
                value: fraudChallengeDepositAmount,
              }
            )
        ).to.not.be.reverted
      })
    })

    context("when the wallet is in Closing state", () => {
      before(async () => {
        await createSnapshot()

        await bridge.setWallet(walletPublicKeyHash, {
          ecdsaWalletID: ethers.constants.HashZero,
          mainUtxoHash: ethers.constants.HashZero,
          pendingRedemptionsValue: 0,
          createdAt: await lastBlockTime(),
          movingFundsRequestedAt: 0,
          closingStartedAt: 0,
          state: walletState.Closing,
          movingFundsTargetWalletsCommitmentHash: ethers.constants.HashZero,
        })
      })

      after(async () => {
        await restoreSnapshot()
      })

      it("should succeed", async () => {
        await expect(
          bridge
            .connect(thirdParty)
            .submitFraudChallenge(
              walletPublicKey,
              data.sighash,
              data.signature,
              {
                value: fraudChallengeDepositAmount,
              }
            )
        ).to.not.be.reverted
      })
    })

    context(
      "when the wallet is in neither Live nor MovingFunds nor Closing state",
      () => {
        const testData = [
          {
            testName: "when wallet state is Unknown",
            walletState: walletState.Unknown,
          },
          {
            testName: "when wallet state is Closed",
            walletState: walletState.Closed,
          },
          {
            testName: "when wallet state is Terminated",
            walletState: walletState.Terminated,
          },
        ]

        testData.forEach((test) => {
          context(test.testName, () => {
            before(async () => {
              await createSnapshot()
              await bridge.setWallet(walletPublicKeyHash, {
                ecdsaWalletID: ethers.constants.HashZero,
                mainUtxoHash: ethers.constants.HashZero,
                pendingRedemptionsValue: 0,
                createdAt: await lastBlockTime(),
                movingFundsRequestedAt: 0,
                closingStartedAt: 0,
                state: test.walletState,
                movingFundsTargetWalletsCommitmentHash:
                  ethers.constants.HashZero,
              })
            })

            after(async () => {
              await restoreSnapshot()
            })

            it("should revert", async () => {
              await expect(
                bridge
                  .connect(thirdParty)
                  .submitFraudChallenge(
                    walletPublicKey,
                    data.sighash,
                    data.signature,
                    {
                      value: fraudChallengeDepositAmount,
                    }
                  )
              ).to.be.revertedWith(
                "Wallet must be in Live or MovingFunds or Closing state"
              )
            })
          })
        })
      }
    )
  })

  describe("defeatFraudChallenge", () => {
    context("when the challenge exists", () => {
      context("when the challenge is open", () => {
        context("when the sighash type is correct", () => {
          context("when the input is non-witness", () => {
            context("when the transaction has single input", () => {
              context(
                "when the input is marked as correctly spent in the Bridge",
                () => {
                  const data = nonWitnessSignSingleInputTx
                  let tx: ContractTransaction

                  before(async () => {
                    await createSnapshot()

                    await bridge.setWallet(walletPublicKeyHash, {
                      ecdsaWalletID: ethers.constants.HashZero,
                      mainUtxoHash: ethers.constants.HashZero,
                      pendingRedemptionsValue: 0,
                      createdAt: await lastBlockTime(),
                      movingFundsRequestedAt: 0,
                      closingStartedAt: 0,
                      state: walletState.Live,
                      movingFundsTargetWalletsCommitmentHash:
                        ethers.constants.HashZero,
                    })
                    await bridge.setSweptDeposits(data.deposits)
                    await bridge.setSpentMainUtxos(data.spentMainUtxos)

                    await bridge
                      .connect(thirdParty)
                      .submitFraudChallenge(
                        walletPublicKey,
                        data.sighash,
                        data.signature,
                        {
                          value: fraudChallengeDepositAmount,
                        }
                      )

                    tx = await bridge
                      .connect(thirdParty)
                      .defeatFraudChallenge(
                        walletPublicKey,
                        data.preimage,
                        data.witness
                      )
                  })

                  after(async () => {
                    await restoreSnapshot()
                  })

                  it("should mark the challenge as resolved", async () => {
                    const challengeKey = buildChallengeKey(
                      walletPublicKey,
                      data.sighash
                    )

                    const fraudChallenge = await bridge.fraudChallenges(
                      challengeKey
                    )

                    expect(fraudChallenge.resolved).to.equal(true)
                  })

                  it("should send the ether deposited by the challenger to the treasury", async () => {
                    await expect(tx).to.changeEtherBalance(
                      bridge,
                      fraudChallengeDepositAmount.mul(-1)
                    )
                    await expect(tx).to.changeEtherBalance(
                      treasury,
                      fraudChallengeDepositAmount
                    )
                  })

                  it("should emit FraudChallengeDefeated event", async () => {
                    await expect(tx)
                      .to.emit(bridge, "FraudChallengeDefeated")
                      .withArgs(walletPublicKeyHash, data.sighash)
                  })
                }
              )

              context(
                "when the input is not marked as correctly spent in the Bridge",
                () => {
                  const data = nonWitnessSignSingleInputTx

                  before(async () => {
                    await createSnapshot()

                    await bridge.setWallet(walletPublicKeyHash, {
                      ecdsaWalletID: ethers.constants.HashZero,
                      mainUtxoHash: ethers.constants.HashZero,
                      pendingRedemptionsValue: 0,
                      createdAt: await lastBlockTime(),
                      movingFundsRequestedAt: 0,
                      closingStartedAt: 0,
                      state: walletState.Live,
                      movingFundsTargetWalletsCommitmentHash:
                        ethers.constants.HashZero,
                    })

                    await bridge
                      .connect(thirdParty)
                      .submitFraudChallenge(
                        walletPublicKey,
                        data.sighash,
                        data.signature,
                        {
                          value: fraudChallengeDepositAmount,
                        }
                      )
                  })

                  after(async () => {
                    await restoreSnapshot()
                  })

                  it("should revert", async () => {
                    await expect(
                      bridge
                        .connect(thirdParty)
                        .defeatFraudChallenge(
                          walletPublicKey,
                          data.preimage,
                          data.witness
                        )
                    ).to.be.revertedWith(
                      "Spent UTXO not found among correctly spent UTXOs"
                    )
                  })
                }
              )
            })

            context("when the transaction has multiple inputs", () => {
              context(
                "when the input is marked as correctly spent in the Bridge",
                () => {
                  const data = nonWitnessSignMultipleInputsTx
                  let tx: ContractTransaction

                  before(async () => {
                    await createSnapshot()

                    await bridge.setWallet(walletPublicKeyHash, {
                      ecdsaWalletID: ethers.constants.HashZero,
                      mainUtxoHash: ethers.constants.HashZero,
                      pendingRedemptionsValue: 0,
                      createdAt: await lastBlockTime(),
                      movingFundsRequestedAt: 0,
                      closingStartedAt: 0,
                      state: walletState.Live,
                      movingFundsTargetWalletsCommitmentHash:
                        ethers.constants.HashZero,
                    })
                    await bridge.setSweptDeposits(data.deposits)
                    await bridge.setSpentMainUtxos(data.spentMainUtxos)

                    await bridge
                      .connect(thirdParty)
                      .submitFraudChallenge(
                        walletPublicKey,
                        data.sighash,
                        data.signature,
                        {
                          value: fraudChallengeDepositAmount,
                        }
                      )

                    tx = await bridge
                      .connect(thirdParty)
                      .defeatFraudChallenge(
                        walletPublicKey,
                        data.preimage,
                        data.witness
                      )
                  })

                  after(async () => {
                    await restoreSnapshot()
                  })

                  it("should mark the challenge as resolved", async () => {
                    const challengeKey = buildChallengeKey(
                      walletPublicKey,
                      data.sighash
                    )

                    const fraudChallenge = await bridge.fraudChallenges(
                      challengeKey
                    )

                    expect(fraudChallenge.resolved).to.equal(true)
                  })

                  it("should send the ether deposited by the challenger to the treasury", async () => {
                    await expect(tx).to.changeEtherBalance(
                      bridge,
                      fraudChallengeDepositAmount.mul(-1)
                    )
                    await expect(tx).to.changeEtherBalance(
                      treasury,
                      fraudChallengeDepositAmount
                    )
                  })

                  it("should emit FraudChallengeDefeated event", async () => {
                    await expect(tx)
                      .to.emit(bridge, "FraudChallengeDefeated")
                      .withArgs(walletPublicKeyHash, data.sighash)
                  })
                }
              )

              context(
                "when the input is not marked as correctly spent in the Bridge",
                () => {
                  const data = nonWitnessSignMultipleInputsTx

                  before(async () => {
                    await createSnapshot()

                    await bridge.setWallet(walletPublicKeyHash, {
                      ecdsaWalletID: ethers.constants.HashZero,
                      mainUtxoHash: ethers.constants.HashZero,
                      pendingRedemptionsValue: 0,
                      createdAt: await lastBlockTime(),
                      movingFundsRequestedAt: 0,
                      closingStartedAt: 0,
                      state: walletState.Live,
                      movingFundsTargetWalletsCommitmentHash:
                        ethers.constants.HashZero,
                    })

                    await bridge
                      .connect(thirdParty)
                      .submitFraudChallenge(
                        walletPublicKey,
                        data.sighash,
                        data.signature,
                        {
                          value: fraudChallengeDepositAmount,
                        }
                      )
                  })

                  after(async () => {
                    await restoreSnapshot()
                  })

                  it("should revert", async () => {
                    await expect(
                      bridge
                        .connect(thirdParty)
                        .defeatFraudChallenge(
                          walletPublicKey,
                          data.preimage,
                          data.witness
                        )
                    ).to.be.revertedWith(
                      "Spent UTXO not found among correctly spent UTXOs"
                    )
                  })
                }
              )
            })
          })

          context("when the input is witness", () => {
            context("when the transaction has single input", () => {
              context(
                "when the input is marked as correctly spent in the Bridge",
                () => {
                  const data = witnessSignSingleInputTx
                  let tx: ContractTransaction

                  before(async () => {
                    await createSnapshot()

                    await bridge.setWallet(walletPublicKeyHash, {
                      ecdsaWalletID: ethers.constants.HashZero,
                      mainUtxoHash: ethers.constants.HashZero,
                      pendingRedemptionsValue: 0,
                      createdAt: await lastBlockTime(),
                      movingFundsRequestedAt: 0,
                      closingStartedAt: 0,
                      state: walletState.Live,
                      movingFundsTargetWalletsCommitmentHash:
                        ethers.constants.HashZero,
                    })
                    await bridge.setSweptDeposits(data.deposits)
                    await bridge.setSpentMainUtxos(data.spentMainUtxos)

                    await bridge
                      .connect(thirdParty)
                      .submitFraudChallenge(
                        walletPublicKey,
                        data.sighash,
                        data.signature,
                        {
                          value: fraudChallengeDepositAmount,
                        }
                      )

                    tx = await bridge
                      .connect(thirdParty)
                      .defeatFraudChallenge(
                        walletPublicKey,
                        data.preimage,
                        data.witness
                      )
                  })

                  after(async () => {
                    await restoreSnapshot()
                  })

                  it("should mark the challenge as resolved", async () => {
                    const challengeKey = buildChallengeKey(
                      walletPublicKey,
                      data.sighash
                    )

                    const fraudChallenge = await bridge.fraudChallenges(
                      challengeKey
                    )

                    expect(fraudChallenge.resolved).to.equal(true)
                  })

                  it("should send the ether deposited by the challenger to the treasury", async () => {
                    await expect(tx).to.changeEtherBalance(
                      bridge,
                      fraudChallengeDepositAmount.mul(-1)
                    )
                    await expect(tx).to.changeEtherBalance(
                      treasury,
                      fraudChallengeDepositAmount
                    )
                  })

                  it("should emit FraudChallengeDefeated event", async () => {
                    await expect(tx)
                      .to.emit(bridge, "FraudChallengeDefeated")
                      .withArgs(walletPublicKeyHash, data.sighash)
                  })
                }
              )

              context(
                "when the input is not marked as correctly spent in the Bridge",
                () => {
                  const data = witnessSignSingleInputTx

                  before(async () => {
                    await createSnapshot()

                    await bridge.setWallet(walletPublicKeyHash, {
                      ecdsaWalletID: ethers.constants.HashZero,
                      mainUtxoHash: ethers.constants.HashZero,
                      pendingRedemptionsValue: 0,
                      createdAt: await lastBlockTime(),
                      movingFundsRequestedAt: 0,
                      closingStartedAt: 0,
                      state: walletState.Live,
                      movingFundsTargetWalletsCommitmentHash:
                        ethers.constants.HashZero,
                    })

                    await bridge
                      .connect(thirdParty)
                      .submitFraudChallenge(
                        walletPublicKey,
                        data.sighash,
                        data.signature,
                        {
                          value: fraudChallengeDepositAmount,
                        }
                      )
                  })

                  after(async () => {
                    await restoreSnapshot()
                  })

                  it("should revert", async () => {
                    await expect(
                      bridge
                        .connect(thirdParty)
                        .defeatFraudChallenge(
                          walletPublicKey,
                          data.preimage,
                          data.witness
                        )
                    ).to.be.revertedWith(
                      "Spent UTXO not found among correctly spent UTXOs"
                    )
                  })
                }
              )
            })

            context("when the transaction has multiple inputs", () => {
              context(
                "when the input is marked as correctly spent in the Bridge",
                () => {
                  const data = witnessSignMultipleInputTx
                  let tx: ContractTransaction

                  before(async () => {
                    await createSnapshot()

                    await bridge.setWallet(walletPublicKeyHash, {
                      ecdsaWalletID: ethers.constants.HashZero,
                      mainUtxoHash: ethers.constants.HashZero,
                      pendingRedemptionsValue: 0,
                      createdAt: await lastBlockTime(),
                      movingFundsRequestedAt: 0,
                      closingStartedAt: 0,
                      state: walletState.Live,
                      movingFundsTargetWalletsCommitmentHash:
                        ethers.constants.HashZero,
                    })
                    await bridge.setSweptDeposits(data.deposits)
                    await bridge.setSpentMainUtxos(data.spentMainUtxos)

                    await bridge
                      .connect(thirdParty)
                      .submitFraudChallenge(
                        walletPublicKey,
                        data.sighash,
                        data.signature,
                        {
                          value: fraudChallengeDepositAmount,
                        }
                      )

                    tx = await bridge
                      .connect(thirdParty)
                      .defeatFraudChallenge(
                        walletPublicKey,
                        data.preimage,
                        data.witness
                      )
                  })

                  after(async () => {
                    await restoreSnapshot()
                  })

                  it("should mark the challenge as resolved", async () => {
                    const challengeKey = buildChallengeKey(
                      walletPublicKey,
                      data.sighash
                    )

                    const fraudChallenge = await bridge.fraudChallenges(
                      challengeKey
                    )

                    expect(fraudChallenge.resolved).to.equal(true)
                  })

                  it("should send the ether deposited by the challenger to the treasury", async () => {
                    await expect(tx).to.changeEtherBalance(
                      bridge,
                      fraudChallengeDepositAmount.mul(-1)
                    )
                    await expect(tx).to.changeEtherBalance(
                      treasury,
                      fraudChallengeDepositAmount
                    )
                  })

                  it("should emit FraudChallengeDefeated event", async () => {
                    await expect(tx)
                      .to.emit(bridge, "FraudChallengeDefeated")
                      .withArgs(walletPublicKeyHash, data.sighash)
                  })
                }
              )

              context(
                "when the input is not marked as correctly spent in the Bridge",
                () => {
                  const data = witnessSignMultipleInputTx

                  before(async () => {
                    await createSnapshot()

                    await bridge.setWallet(walletPublicKeyHash, {
                      ecdsaWalletID: ethers.constants.HashZero,
                      mainUtxoHash: ethers.constants.HashZero,
                      pendingRedemptionsValue: 0,
                      createdAt: await lastBlockTime(),
                      movingFundsRequestedAt: 0,
                      closingStartedAt: 0,
                      state: walletState.Live,
                      movingFundsTargetWalletsCommitmentHash:
                        ethers.constants.HashZero,
                    })

                    await bridge
                      .connect(thirdParty)
                      .submitFraudChallenge(
                        walletPublicKey,
                        data.sighash,
                        data.signature,
                        {
                          value: fraudChallengeDepositAmount,
                        }
                      )
                  })

                  after(async () => {
                    await restoreSnapshot()
                  })

                  it("should revert", async () => {
                    await expect(
                      bridge
                        .connect(thirdParty)
                        .defeatFraudChallenge(
                          walletPublicKey,
                          data.preimage,
                          data.witness
                        )
                    ).to.be.revertedWith(
                      "Spent UTXO not found among correctly spent UTXOs"
                    )
                  })
                }
              )
            })
          })
        })

        context("when the sighash type is incorrect", () => {
          // Wrong sighash was used (SIGHASH_NONE | SIGHASH_ANYONECANPAY) during
          // input signing
          const data = wrongSighashType

          before(async () => {
            await createSnapshot()

            await bridge.setWallet(walletPublicKeyHash, {
              ecdsaWalletID: ethers.constants.HashZero,
              mainUtxoHash: ethers.constants.HashZero,
              pendingRedemptionsValue: 0,
              createdAt: await lastBlockTime(),
              movingFundsRequestedAt: 0,
              closingStartedAt: 0,
              state: walletState.Live,
              movingFundsTargetWalletsCommitmentHash: ethers.constants.HashZero,
            })
            await bridge.setSweptDeposits(data.deposits)
            await bridge.setSpentMainUtxos(data.spentMainUtxos)

            await bridge
              .connect(thirdParty)
              .submitFraudChallenge(
                walletPublicKey,
                data.sighash,
                data.signature,
                {
                  value: fraudChallengeDepositAmount,
                }
              )
          })

          after(async () => {
            await restoreSnapshot()
          })

          it("should revert", async () => {
            await expect(
              bridge
                .connect(thirdParty)
                .defeatFraudChallenge(
                  walletPublicKey,
                  data.preimage,
                  data.witness
                )
            ).to.be.revertedWith("Wrong sighash type")
          })
        })
      })

      context("when the challenge is resolved by defeat", () => {
        const data = nonWitnessSignSingleInputTx

        before(async () => {
          await createSnapshot()

          await bridge.setWallet(walletPublicKeyHash, {
            ecdsaWalletID: ethers.constants.HashZero,
            mainUtxoHash: ethers.constants.HashZero,
            pendingRedemptionsValue: 0,
            createdAt: await lastBlockTime(),
            movingFundsRequestedAt: 0,
            closingStartedAt: 0,
            state: walletState.Live,
            movingFundsTargetWalletsCommitmentHash: ethers.constants.HashZero,
          })
          await bridge.setSweptDeposits(data.deposits)
          await bridge.setSpentMainUtxos(data.spentMainUtxos)

          await bridge
            .connect(thirdParty)
            .submitFraudChallenge(
              walletPublicKey,
              data.sighash,
              data.signature,
              {
                value: fraudChallengeDepositAmount,
              }
            )

          await bridge
            .connect(thirdParty)
            .defeatFraudChallenge(walletPublicKey, data.preimage, false)
        })

        after(async () => {
          await restoreSnapshot()
        })

        it("should revert", async () => {
          await expect(
            bridge
              .connect(thirdParty)
              .defeatFraudChallenge(walletPublicKey, data.preimage, false)
          ).to.be.revertedWith("Fraud challenge has already been resolved")
        })
      })

      context("when the challenge is resolved by timeout", () => {
        const data = nonWitnessSignSingleInputTx

        before(async () => {
          await createSnapshot()

          await bridge.setWallet(walletPublicKeyHash, {
            ecdsaWalletID: ethers.constants.HashZero,
            mainUtxoHash: ethers.constants.HashZero,
            pendingRedemptionsValue: 0,
            createdAt: await lastBlockTime(),
            movingFundsRequestedAt: 0,
            closingStartedAt: 0,
            state: walletState.Live,
            movingFundsTargetWalletsCommitmentHash: ethers.constants.HashZero,
          })
          await bridge.setSweptDeposits(data.deposits)
          await bridge.setSpentMainUtxos(data.spentMainUtxos)

          await bridge
            .connect(thirdParty)
            .submitFraudChallenge(
              walletPublicKey,
              data.sighash,
              data.signature,
              {
                value: fraudChallengeDepositAmount,
              }
            )

          await increaseTime(fraudChallengeDefeatTimeout)

          await bridge
            .connect(thirdParty)
            .notifyFraudChallengeDefeatTimeout(walletPublicKey, data.sighash)
        })

        after(async () => {
          walletRegistry.closeWallet.reset()

          await restoreSnapshot()
        })

        it("should revert", async () => {
          await expect(
            bridge
              .connect(thirdParty)
              .defeatFraudChallenge(walletPublicKey, data.preimage, false)
          ).to.be.revertedWith("Fraud challenge has already been resolved")
        })
      })
    })

    context("when the challenge does not exist", () => {
      const data = nonWitnessSignMultipleInputsTx

      before(async () => {
        await createSnapshot()
      })

      after(async () => {
        await restoreSnapshot()
      })

      it("should revert", async () => {
        await expect(
          bridge
            .connect(thirdParty)
            .defeatFraudChallenge(walletPublicKey, data.preimage, false)
        ).to.be.revertedWith("Fraud challenge does not exist")
      })
    })
  })

  describe("notifyFraudChallengeDefeatTimeout", () => {
    const data = nonWitnessSignSingleInputTx

    context("when the fraud challenge exists", () => {
      context("when the fraud challenge is open", () => {
        context("when the fraud challenge has timed out", () => {
          const walletDraft = {
            ecdsaWalletID: ecdsaWalletTestData.walletID,
            mainUtxoHash: ethers.constants.HashZero,
            pendingRedemptionsValue: 0,
            createdAt: 0,
            movingFundsRequestedAt: 0,
            closingStartedAt: 0,
            state: walletState.Unknown,
            movingFundsTargetWalletsCommitmentHash: ethers.constants.HashZero,
          }

          context(
            "when the wallet is in the Live or MovingFunds or Closing state",
            () => {
              const testData: {
                testName: string
                walletState: number
                additionalSetup?: () => Promise<void>
                additionalAssertions?: (args?: any) => Promise<void>
              }[] = [
                {
                  testName:
                    "when wallet state is Live but the wallet is not the active one",
                  walletState: walletState.Live,
                  additionalSetup: async () => {
                    // The active wallet is a different wallet than the active one
                    await bridge.setActiveWallet(
                      "0x0b9f85c224b0e018a5865392927b3f9e16cf5e79"
                    )
                  },
                  additionalAssertions: async (args: any) => {
                    it("should decrease the live wallets count", async () => {
                      expect(await bridge.liveWalletsCount()).to.be.equal(0)
                    })

                    it("should not unset the active wallet", async () => {
                      expect(
                        await bridge.activeWalletPubKeyHash()
                      ).to.be.not.equal(
                        "0x0000000000000000000000000000000000000000"
                      )
                    })
                  },
                },
                {
                  testName:
                    "when wallet state is Live and the wallet is the active one",
                  walletState: walletState.Live,
                  additionalSetup: async () => {
                    await bridge.setActiveWallet(walletPublicKeyHash)
                  },
                  additionalAssertions: async (args: any) => {
                    it("should decrease the live wallets count", async () => {
                      expect(await bridge.liveWalletsCount()).to.be.equal(0)
                    })

                    it("should unset the active wallet", async () => {
                      expect(await bridge.activeWalletPubKeyHash()).to.be.equal(
                        "0x0000000000000000000000000000000000000000"
                      )
                    })
                  },
                },
                {
                  testName: "when wallet state is MovingFunds",
                  walletState: walletState.MovingFunds,
                  additionalSetup: async () => {},
                  additionalAssertions: async () => {},
                },
                {
                  testName: "when wallet state is Closing",
                  walletState: walletState.Closing,
                  additionalSetup: async () => {},
                  additionalAssertions: async () => {},
                },
              ]

              testData.forEach((test) => {
                context(test.testName, async () => {
                  let tx: ContractTransaction

                  before(async () => {
                    await createSnapshot()

                    await bridge.setWallet(walletPublicKeyHash, {
                      ...walletDraft,
                      state: test.walletState,
                    })

                    await bridge
                      .connect(thirdParty)
                      .submitFraudChallenge(
                        walletPublicKey,
                        data.sighash,
                        data.signature,
                        {
                          value: fraudChallengeDepositAmount,
                        }
                      )

                    await increaseTime(fraudChallengeDefeatTimeout)

                    await test.additionalSetup()

                    tx = await bridge
                      .connect(thirdParty)
                      .notifyFraudChallengeDefeatTimeout(
                        walletPublicKey,
                        data.sighash
                      )
                  })

                  after(async () => {
                    walletRegistry.closeWallet.reset()

                    await restoreSnapshot()
                  })

                  it("should mark the fraud challenge as resolved", async () => {
                    const challengeKey = buildChallengeKey(
                      walletPublicKey,
                      data.sighash
                    )

                    const fraudChallenge = await bridge.fraudChallenges(
                      challengeKey
                    )

                    expect(fraudChallenge.resolved).to.be.true
                  })

                  it("should return the deposited ether to the challenger", async () => {
                    await expect(tx).to.changeEtherBalance(
                      bridge,
                      fraudChallengeDepositAmount.mul(-1)
                    )
                    await expect(tx).to.changeEtherBalance(
                      thirdParty,
                      fraudChallengeDepositAmount
                    )
                  })

                  it("should emit FraudChallengeDefeatTimedOut event", async () => {
                    await expect(tx)
                      .to.emit(bridge, "FraudChallengeDefeatTimedOut")
                      .withArgs(walletPublicKeyHash, data.sighash)
                  })

                  it("should change the wallet state to Terminated", async () => {
                    expect(
                      (await bridge.wallets(walletPublicKeyHash)).state
                    ).to.be.equal(walletState.Terminated)
                  })

                  it("should emit WalletTerminated event", async () => {
                    await expect(tx)
                      .to.emit(bridge, "WalletTerminated")
                      .withArgs(walletDraft.ecdsaWalletID, walletPublicKeyHash)
                  })

                  it("should call the ECDSA wallet registry's closeWallet function", async () => {
                    expect(
                      walletRegistry.closeWallet
                    ).to.have.been.calledOnceWith(walletDraft.ecdsaWalletID)
                  })

                  await test.additionalAssertions()
                })
              })
            }
          )

          context("when the wallet is in the Terminated state", () => {
            let tx: ContractTransaction

            before(async () => {
              await createSnapshot()

              // First, the wallet must be Live to make fraud challenge
              // submission possible.
              await bridge.setWallet(walletPublicKeyHash, {
                ...walletDraft,
                state: walletState.Live,
              })

              await bridge
                .connect(thirdParty)
                .submitFraudChallenge(
                  walletPublicKey,
                  data.sighash,
                  data.signature,
                  {
                    value: fraudChallengeDepositAmount,
                  }
                )

              await increaseTime(fraudChallengeDefeatTimeout)

              // Then, the state of the wallet changes to the Terminated
              // state.
              await bridge.setWallet(walletPublicKeyHash, {
                ...walletDraft,
                state: walletState.Terminated,
              })

              tx = await bridge
                .connect(thirdParty)
                .notifyFraudChallengeDefeatTimeout(
                  walletPublicKey,
                  data.sighash
                )
            })

            after(async () => {
              await restoreSnapshot()
            })

            it("should mark the fraud challenge as resolved", async () => {
              const challengeKey = buildChallengeKey(
                walletPublicKey,
                data.sighash
              )

              const fraudChallenge = await bridge.fraudChallenges(challengeKey)

              expect(fraudChallenge.resolved).to.be.true
            })

            it("should return the deposited ether to the challenger", async () => {
              await expect(tx).to.changeEtherBalance(
                bridge,
                fraudChallengeDepositAmount.mul(-1)
              )
              await expect(tx).to.changeEtherBalance(
                thirdParty,
                fraudChallengeDepositAmount
              )
            })

            it("should emit FraudChallengeDefeatTimedOut event", async () => {
              await expect(tx)
                .to.emit(bridge, "FraudChallengeDefeatTimedOut")
                .withArgs(walletPublicKeyHash, data.sighash)
            })

            it("should not change the wallet state", async () => {
              expect(
                (await bridge.wallets(walletPublicKeyHash)).state
              ).to.be.equal(walletState.Terminated)
            })
          })

          context(
            "when the wallet is neither in the Live nor MovingFunds nor Closing nor Terminated state",
            () => {
              const testData = [
                {
                  testName: "when the wallet is in the Unknown state",
                  walletState: walletState.Unknown,
                },
                {
                  testName: "when the wallet is in the Closed state",
                  walletState: walletState.Closed,
                },
              ]

              testData.forEach((test) => {
                context(test.testName, () => {
                  before(async () => {
                    await createSnapshot()

                    // First, the wallet must be Live to make fraud challenge
                    // submission possible.
                    await bridge.setWallet(walletPublicKeyHash, {
                      ...walletDraft,
                      state: walletState.Live,
                    })

                    await bridge.setSweptDeposits(data.deposits)
                    await bridge.setSpentMainUtxos(data.spentMainUtxos)

                    await bridge
                      .connect(thirdParty)
                      .submitFraudChallenge(
                        walletPublicKey,
                        data.sighash,
                        data.signature,
                        {
                          value: fraudChallengeDepositAmount,
                        }
                      )

                    await increaseTime(fraudChallengeDefeatTimeout)

                    // Then, the state of the wallet changes to the tested
                    // state.
                    await bridge.setWallet(walletPublicKeyHash, {
                      ...walletDraft,
                      state: test.walletState,
                    })
                  })

                  after(async () => {
                    await restoreSnapshot()
                  })

                  it("should revert", async () => {
                    await expect(
                      bridge
                        .connect(thirdParty)
                        .notifyFraudChallengeDefeatTimeout(
                          walletPublicKey,
                          data.sighash
                        )
                    ).to.be.revertedWith(
                      "Wallet must be in Live or MovingFunds or Closing or Terminated state"
                    )
                  })
                })
              })
            }
          )
        })

        context("when the fraud challenge has not timed out yet", () => {
          before(async () => {
            await createSnapshot()

            await bridge.setWallet(walletPublicKeyHash, {
              ecdsaWalletID: ethers.constants.HashZero,
              mainUtxoHash: ethers.constants.HashZero,
              pendingRedemptionsValue: 0,
              createdAt: await lastBlockTime(),
              movingFundsRequestedAt: 0,
              closingStartedAt: 0,
              state: walletState.Live,
              movingFundsTargetWalletsCommitmentHash: ethers.constants.HashZero,
            })
            await bridge.setSweptDeposits(data.deposits)
            await bridge.setSpentMainUtxos(data.spentMainUtxos)

            await bridge
              .connect(thirdParty)
              .submitFraudChallenge(
                walletPublicKey,
                data.sighash,
                data.signature,
                {
                  value: fraudChallengeDepositAmount,
                }
              )

            await increaseTime(fraudChallengeDefeatTimeout.sub(2))
          })

          after(async () => {
            await restoreSnapshot()
          })

          it("should revert", async () => {
            await expect(
              bridge
                .connect(thirdParty)
                .notifyFraudChallengeDefeatTimeout(
                  walletPublicKey,
                  data.sighash
                )
            ).to.be.revertedWith(
              "Fraud challenge defeat period did not time out yet"
            )
          })
        })
      })

      context(
        "when the fraud challenge is resolved by challenge defeat",
        () => {
          before(async () => {
            await createSnapshot()

            await bridge.setWallet(walletPublicKeyHash, {
              ecdsaWalletID: ethers.constants.HashZero,
              mainUtxoHash: ethers.constants.HashZero,
              pendingRedemptionsValue: 0,
              createdAt: await lastBlockTime(),
              movingFundsRequestedAt: 0,
              closingStartedAt: 0,
              state: walletState.Live,
              movingFundsTargetWalletsCommitmentHash: ethers.constants.HashZero,
            })
            await bridge.setSweptDeposits(data.deposits)
            await bridge.setSpentMainUtxos(data.spentMainUtxos)

            await bridge
              .connect(thirdParty)
              .submitFraudChallenge(
                walletPublicKey,
                data.sighash,
                data.signature,
                {
                  value: fraudChallengeDepositAmount,
                }
              )

            await bridge
              .connect(thirdParty)
              .defeatFraudChallenge(walletPublicKey, data.preimage, false)
          })

          after(async () => {
            await restoreSnapshot()
          })

          it("should revert", async () => {
            await expect(
              bridge
                .connect(thirdParty)
                .notifyFraudChallengeDefeatTimeout(
                  walletPublicKey,
                  data.sighash
                )
            ).to.be.revertedWith("Fraud challenge has already been resolved")
          })
        }
      )

      context(
        "when the fraud challenge is resolved by previous timeout notification",
        () => {
          before(async () => {
            await createSnapshot()

            await bridge.setWallet(walletPublicKeyHash, {
              ecdsaWalletID: ethers.constants.HashZero,
              mainUtxoHash: ethers.constants.HashZero,
              pendingRedemptionsValue: 0,
              createdAt: await lastBlockTime(),
              movingFundsRequestedAt: 0,
              closingStartedAt: 0,
              state: walletState.Live,
              movingFundsTargetWalletsCommitmentHash: ethers.constants.HashZero,
            })
            await bridge.setSweptDeposits(data.deposits)
            await bridge.setSpentMainUtxos(data.spentMainUtxos)

            await bridge
              .connect(thirdParty)
              .submitFraudChallenge(
                walletPublicKey,
                data.sighash,
                data.signature,
                {
                  value: fraudChallengeDepositAmount,
                }
              )

            await increaseTime(fraudChallengeDefeatTimeout)

            await bridge
              .connect(thirdParty)
              .notifyFraudChallengeDefeatTimeout(walletPublicKey, data.sighash)
          })

          after(async () => {
            await restoreSnapshot()
          })

          it("should revert", async () => {
            await expect(
              bridge
                .connect(thirdParty)
                .notifyFraudChallengeDefeatTimeout(
                  walletPublicKey,
                  data.sighash
                )
            ).to.be.revertedWith("Fraud challenge has already been resolved")
          })
        }
      )
    })

    context("when the fraud challenge does not exist", () => {
      before(async () => {
        await createSnapshot()
      })

      after(async () => {
        await restoreSnapshot()
      })

      it("should revert", async () => {
        await expect(
          bridge
            .connect(thirdParty)
            .notifyFraudChallengeDefeatTimeout(walletPublicKey, data.sighash)
        ).to.be.revertedWith("Fraud challenge does not exist")
      })
    })
  })

  function buildChallengeKey(publicKey: BytesLike, sighash: BytesLike): string {
    return ethers.utils.solidityKeccak256(
      ["bytes", "bytes32"],
      [publicKey, sighash]
    )
  }
})<|MERGE_RESOLUTION|>--- conflicted
+++ resolved
@@ -46,120 +46,6 @@
       await bridge.fraudParameters())
   })
 
-<<<<<<< HEAD
-  describe("updateFraudParameters", () => {
-    context("when caller is the contract guvnor", () => {
-      context("when all new parameter values are correct", () => {
-        const newFraudSlashingAmount = constants.fraudSlashingAmount.mul(2)
-        const newFraudNotifierRewardMultiplier =
-          constants.fraudNotifierRewardMultiplier / 4
-        const newFraudChallengeDefeatTimeout =
-          constants.fraudChallengeDefeatTimeout * 3
-        const newFraudChallengeDepositAmount =
-          constants.fraudChallengeDepositAmount.mul(4)
-
-        let tx: ContractTransaction
-
-        before(async () => {
-          await createSnapshot()
-
-          tx = await bridge
-            .connect(governance)
-            .updateFraudParameters(
-              newFraudSlashingAmount,
-              newFraudNotifierRewardMultiplier,
-              newFraudChallengeDefeatTimeout,
-              newFraudChallengeDepositAmount
-            )
-        })
-
-        after(async () => {
-          await restoreSnapshot()
-        })
-
-        it("should set correct values", async () => {
-          const params = await bridge.fraudParameters()
-
-          expect(params.fraudSlashingAmount).to.be.equal(newFraudSlashingAmount)
-          expect(params.fraudNotifierRewardMultiplier).to.be.equal(
-            newFraudNotifierRewardMultiplier
-          )
-          expect(params.fraudChallengeDefeatTimeout).to.be.equal(
-            newFraudChallengeDefeatTimeout
-          )
-          expect(params.fraudChallengeDepositAmount).to.be.equal(
-            newFraudChallengeDepositAmount
-          )
-        })
-
-        it("should emit FraudParametersUpdated event", async () => {
-          await expect(tx)
-            .to.emit(bridge, "FraudParametersUpdated")
-            .withArgs(
-              newFraudSlashingAmount,
-              newFraudNotifierRewardMultiplier,
-              newFraudChallengeDefeatTimeout,
-              newFraudChallengeDepositAmount
-            )
-        })
-      })
-
-      context(
-        "when new fraud notifier reward multiplier is greater than 100",
-        () => {
-          it("should revert", async () => {
-            await expect(
-              bridge
-                .connect(governance)
-                .updateFraudParameters(
-                  constants.fraudSlashingAmount,
-                  101,
-                  constants.fraudChallengeDefeatTimeout,
-                  constants.fraudChallengeDepositAmount
-                )
-            ).to.be.revertedWith(
-              "Fraud notifier reward multiplier must be in the range [0, 100]"
-            )
-          })
-        }
-      )
-
-      context("when new fraud challenge defeat timeout is zero", () => {
-        it("should revert", async () => {
-          await expect(
-            bridge
-              .connect(governance)
-              .updateFraudParameters(
-                constants.fraudSlashingAmount,
-                constants.fraudNotifierRewardMultiplier,
-                0,
-                constants.fraudChallengeDepositAmount
-              )
-          ).to.be.revertedWith(
-            "Fraud challenge defeat timeout must be greater than zero"
-          )
-        })
-      })
-    })
-
-    context("when caller is not the contract guvnor", () => {
-      it("should revert", async () => {
-        await expect(
-          bridge
-            .connect(thirdParty)
-            .updateFraudParameters(
-              constants.fraudSlashingAmount,
-              constants.fraudNotifierRewardMultiplier,
-              constants.fraudChallengeDefeatTimeout,
-              constants.fraudChallengeDepositAmount
-            )
-        ).to.be.revertedWith("Caller is not the governance")
-      })
-    })
-  })
-
-=======
->>>>>>> 0699ac21
   describe("submitFraudChallenge", () => {
     const data = witnessSignSingleInputTx
 
