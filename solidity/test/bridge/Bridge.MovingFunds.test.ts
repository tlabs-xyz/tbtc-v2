--- conflicted
+++ resolved
@@ -44,11 +44,7 @@
 
 describe("Bridge - Moving funds", () => {
   let thirdParty: SignerWithAddress
-<<<<<<< HEAD
   let spvMaintainer: SignerWithAddress
-  let treasury: SignerWithAddress
-=======
->>>>>>> d383817e
 
   let relay: FakeContract<IRelay>
   let walletRegistry: FakeContract<IWalletRegistry>
@@ -65,21 +61,14 @@
 
   before(async () => {
     // eslint-disable-next-line @typescript-eslint/no-extra-semi
-<<<<<<< HEAD
     ;({
       thirdParty,
       spvMaintainer,
-      treasury,
-      bank,
       relay,
       walletRegistry,
       bridge,
-      BridgeFactory,
+      deployBridge,
     } = await waffle.loadFixture(bridgeFixture))
-=======
-    ;({ thirdParty, relay, walletRegistry, bridge, deployBridge } =
-      await waffle.loadFixture(bridgeFixture))
->>>>>>> d383817e
     ;({
       movingFundsTimeoutResetDelay,
       movingFundsTimeout,
@@ -1936,22 +1925,11 @@
             // to deem transaction proof validity. This scenario uses test
             // data which has only 6 confirmations. That should force the
             // failure we expect within this scenario.
-<<<<<<< HEAD
-            otherBridge = await BridgeFactory.deploy()
-            await otherBridge.initialize(
-              bank.address,
-              relay.address,
-              treasury.address,
-              walletRegistry.address,
-              12
-            )
+            otherBridge = (await deployBridge(12)) as BridgeStub
             await otherBridge.setSpvMaintainerStatus(
               spvMaintainer.address,
               true
             )
-=======
-            otherBridge = (await deployBridge(12)) as BridgeStub
->>>>>>> d383817e
           })
 
           after(async () => {
@@ -3445,23 +3423,11 @@
             // to deem transaction proof validity. This scenario uses test
             // data which has only 6 confirmations. That should force the
             // failure we expect within this scenario.
-<<<<<<< HEAD
-            otherBridge = await BridgeFactory.deploy()
-            await otherBridge.initialize(
-              bank.address,
-              relay.address,
-              treasury.address,
-              walletRegistry.address,
-              12
-            )
-            await otherBridge.deployed()
+            otherBridge = (await deployBridge(12)) as BridgeStub
             await otherBridge.setSpvMaintainerStatus(
               spvMaintainer.address,
               true
             )
-=======
-            otherBridge = (await deployBridge(12)) as BridgeStub
->>>>>>> d383817e
           })
 
           after(async () => {
