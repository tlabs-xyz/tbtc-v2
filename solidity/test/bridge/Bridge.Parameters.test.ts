import { helpers, waffle } from "hardhat"
import { SignerWithAddress } from "@nomiclabs/hardhat-ethers/signers"
import { expect } from "chai"
import { ContractTransaction } from "ethers"
import type { Bridge, BridgeStub } from "../../typechain"
import { constants } from "../fixtures"
import bridgeFixture from "../fixtures/bridge"

const { createSnapshot, restoreSnapshot } = helpers.snapshot

describe("Bridge - Parameters", () => {
  let governance: SignerWithAddress
  let thirdParty: SignerWithAddress
  let bridge: Bridge & BridgeStub

  before(async () => {
    // eslint-disable-next-line @typescript-eslint/no-extra-semi
    ;({ governance, thirdParty, bridge } = await waffle.loadFixture(
      bridgeFixture
    ))
  })

  describe("updateDepositParameters", () => {
    context("when caller is the contract guvnor", () => {
      context("when all new parameter values are correct", () => {
        const newDepositDustThreshold = constants.depositDustThreshold * 2
        const newDepositTreasuryFeeDivisor =
          constants.depositTreasuryFeeDivisor * 2
        const newDepositTxMaxFee = constants.depositTxMaxFee * 3

        let tx: ContractTransaction

        before(async () => {
          await createSnapshot()

          tx = await bridge
            .connect(governance)
            .updateDepositParameters(
              newDepositDustThreshold,
              newDepositTreasuryFeeDivisor,
              newDepositTxMaxFee
            )
        })

        after(async () => {
          await restoreSnapshot()
        })

        it("should set correct values", async () => {
          const params = await bridge.depositParameters()

          expect(params.depositDustThreshold).to.be.equal(
            newDepositDustThreshold
          )
          expect(params.depositTreasuryFeeDivisor).to.be.equal(
            newDepositTreasuryFeeDivisor
          )
          expect(params.depositTxMaxFee).to.be.equal(newDepositTxMaxFee)
        })

        it("should emit DepositParametersUpdated event", async () => {
          await expect(tx)
            .to.emit(bridge, "DepositParametersUpdated")
            .withArgs(
              newDepositDustThreshold,
              newDepositTreasuryFeeDivisor,
              newDepositTxMaxFee
            )
        })
      })

      context("when new deposit dust threshold is zero", () => {
        it("should revert", async () => {
          await expect(
            bridge
              .connect(governance)
              .updateDepositParameters(
                0,
                constants.depositTreasuryFeeDivisor,
                constants.depositTxMaxFee
              )
          ).to.be.revertedWith(
            "Deposit dust threshold must be greater than zero"
          )
        })
      })

      context("when new deposit treasury fee divisor is zero", () => {
        it("should revert", async () => {
          await expect(
            bridge
              .connect(governance)
              .updateDepositParameters(
                constants.depositDustThreshold,
                0,
                constants.depositTxMaxFee
              )
          ).to.be.revertedWith(
            "Deposit treasury fee divisor must be greater than zero"
          )
        })
      })

      context("when new deposit transaction max fee is zero", () => {
        it("should revert", async () => {
          await expect(
            bridge
              .connect(governance)
              .updateDepositParameters(
                constants.depositDustThreshold,
                constants.depositTreasuryFeeDivisor,
                0
              )
          ).to.be.revertedWith(
            "Deposit transaction max fee must be greater than zero"
          )
        })
      })
    })

    context("when caller is not the contract guvnor", () => {
      it("should revert", async () => {
        await expect(
          bridge
            .connect(thirdParty)
            .updateDepositParameters(
              constants.depositDustThreshold,
              constants.depositTreasuryFeeDivisor,
              constants.depositTxMaxFee
            )
        ).to.be.revertedWith("Caller is not the governance")
      })
    })
  })

  describe("updateRedemptionParameters", () => {
    context("when caller is the contract guvnor", () => {
      context("when all new parameter values are correct", () => {
        const newRedemptionDustThreshold = constants.redemptionDustThreshold * 2
        const newRedemptionTreasuryFeeDivisor =
          constants.redemptionTreasuryFeeDivisor / 2
        const newRedemptionTxMaxFee = constants.redemptionTxMaxFee * 3
        const newRedemptionTimeout = constants.redemptionTimeout * 4
        const newRedemptionTimeoutSlashingAmount =
          constants.redemptionTimeoutSlashingAmount.mul(2)
        const newRedemptionTimeoutNotifierRewardMultiplier =
          constants.redemptionTimeoutNotifierRewardMultiplier / 4
        let tx: ContractTransaction

        before(async () => {
          await createSnapshot()

          tx = await bridge
            .connect(governance)
            .updateRedemptionParameters(
              newRedemptionDustThreshold,
              newRedemptionTreasuryFeeDivisor,
              newRedemptionTxMaxFee,
              newRedemptionTimeout,
              newRedemptionTimeoutSlashingAmount,
              newRedemptionTimeoutNotifierRewardMultiplier
            )
        })

        after(async () => {
          await restoreSnapshot()
        })

        it("should set correct values", async () => {
          const params = await bridge.redemptionParameters()

          expect(params.redemptionDustThreshold).to.be.equal(
            newRedemptionDustThreshold
          )
          expect(params.redemptionTreasuryFeeDivisor).to.be.equal(
            newRedemptionTreasuryFeeDivisor
          )
          expect(params.redemptionTxMaxFee).to.be.equal(newRedemptionTxMaxFee)
          expect(params.redemptionTimeout).to.be.equal(newRedemptionTimeout)
          expect(params.redemptionTimeoutSlashingAmount).to.be.equal(
            newRedemptionTimeoutSlashingAmount
          )
          expect(params.redemptionTimeoutNotifierRewardMultiplier).to.be.equal(
            newRedemptionTimeoutNotifierRewardMultiplier
          )
        })

        it("should emit RedemptionParametersUpdated event", async () => {
          await expect(tx)
            .to.emit(bridge, "RedemptionParametersUpdated")
            .withArgs(
              newRedemptionDustThreshold,
              newRedemptionTreasuryFeeDivisor,
              newRedemptionTxMaxFee,
              newRedemptionTimeout,
              newRedemptionTimeoutSlashingAmount,
              newRedemptionTimeoutNotifierRewardMultiplier
            )
        })
      })

      context("when new redemption dust threshold is zero", () => {
        it("should revert", async () => {
          await expect(
            bridge
              .connect(governance)
              .updateRedemptionParameters(
                0,
                constants.redemptionTreasuryFeeDivisor,
                constants.redemptionTxMaxFee,
                constants.redemptionTimeout,
                constants.redemptionTimeoutSlashingAmount,
                constants.redemptionTimeoutNotifierRewardMultiplier
              )
          ).to.be.revertedWith(
            "Redemption dust threshold must be greater than zero"
          )
        })
      })

      context("when new redemption treasury fee divisor is zero", () => {
        it("should revert", async () => {
          await expect(
            bridge
              .connect(governance)
              .updateRedemptionParameters(
                constants.redemptionDustThreshold,
                0,
                constants.redemptionTxMaxFee,
                constants.redemptionTimeout,
                constants.redemptionTimeoutSlashingAmount,
                constants.redemptionTimeoutNotifierRewardMultiplier
              )
          ).to.be.revertedWith(
            "Redemption treasury fee divisor must be greater than zero"
          )
        })
      })

      context("when new redemption transaction max fee is zero", () => {
        it("should revert", async () => {
          await expect(
            bridge
              .connect(governance)
              .updateRedemptionParameters(
                constants.redemptionDustThreshold,
                constants.redemptionTreasuryFeeDivisor,
                0,
                constants.redemptionTimeout,
                constants.redemptionTimeoutSlashingAmount,
                constants.redemptionTimeoutNotifierRewardMultiplier
              )
          ).to.be.revertedWith(
            "Redemption transaction max fee must be greater than zero"
          )
        })
      })

      context("when new redemption timeout is zero", () => {
        it("should revert", async () => {
          await expect(
            bridge
              .connect(governance)
              .updateRedemptionParameters(
                constants.redemptionDustThreshold,
                constants.redemptionTreasuryFeeDivisor,
                constants.redemptionTxMaxFee,
                0,
                constants.redemptionTimeoutSlashingAmount,
                constants.redemptionTimeoutNotifierRewardMultiplier
              )
          ).to.be.revertedWith("Redemption timeout must be greater than zero")
        })
      })

      context(
        "when new redemption timeout notifier reward multiplier is greater than 100",
        () => {
          it("should revert", async () => {
            await expect(
              bridge
                .connect(governance)
                .updateRedemptionParameters(
                  constants.redemptionDustThreshold,
                  constants.redemptionTreasuryFeeDivisor,
                  constants.redemptionTxMaxFee,
                  constants.redemptionTimeout,
                  constants.redemptionTimeoutSlashingAmount,
                  101
                )
            ).to.be.revertedWith(
              "Redemption timeout notifier reward multiplier must be in the range [0, 100]"
            )
          })
        }
      )
    })

    context("when caller is not the contract guvnor", () => {
      it("should revert", async () => {
        await expect(
          bridge
            .connect(thirdParty)
            .updateRedemptionParameters(
              constants.redemptionDustThreshold,
              constants.redemptionTreasuryFeeDivisor,
              constants.redemptionTxMaxFee,
              constants.redemptionTimeout,
              constants.redemptionTimeoutSlashingAmount,
              constants.redemptionTimeoutNotifierRewardMultiplier
            )
        ).to.be.revertedWith("Caller is not the governance")
      })
    })
  })

  describe("updateMovingFundsParameters", () => {
    context("when caller is the contract guvnor", () => {
      context("when all new parameter values are correct", () => {
        const newMovingFundsTxMaxTotalFee =
          constants.movingFundsTxMaxTotalFee / 2
        const newMovingFundsDustThreshold =
          constants.movingFundsDustThreshold * 2
        const newMovingFundsTimeout = constants.movingFundsTimeout * 2
        const newMovingFundsTimeoutSlashingAmount =
          constants.movingFundsTimeoutSlashingAmount.mul(3)
        const newMovingFundsTimeoutNotifierRewardMultiplier =
          constants.movingFundsTimeoutNotifierRewardMultiplier / 2
<<<<<<< HEAD
        const newMovingFundsDustThreshold =
          constants.movingFundsDustThreshold * 2
        const newMovedFundsMergeTxMaxTotalFee =
          constants.movedFundsMergeTxMaxTotalFee * 2
=======
>>>>>>> 5af890ea

        let tx: ContractTransaction

        before(async () => {
          await createSnapshot()

          tx = await bridge
            .connect(governance)
            .updateMovingFundsParameters(
              newMovingFundsTxMaxTotalFee,
              newMovingFundsDustThreshold,
              newMovingFundsTimeout,
              newMovingFundsTimeoutSlashingAmount,
<<<<<<< HEAD
              newMovingFundsTimeoutNotifierRewardMultiplier,
              newMovingFundsDustThreshold,
              newMovedFundsMergeTxMaxTotalFee
=======
              newMovingFundsTimeoutNotifierRewardMultiplier
>>>>>>> 5af890ea
            )
        })

        after(async () => {
          await restoreSnapshot()
        })

        it("should set correct values", async () => {
          const params = await bridge.movingFundsParameters()

          expect(params.movingFundsTxMaxTotalFee).to.be.equal(
            newMovingFundsTxMaxTotalFee
          )
          expect(params.movingFundsDustThreshold).to.be.equal(
            newMovingFundsDustThreshold
          )
          expect(params.movingFundsTimeout).to.be.equal(newMovingFundsTimeout)
          expect(params.movingFundsTimeoutSlashingAmount).to.be.equal(
            newMovingFundsTimeoutSlashingAmount
          )
          expect(params.movingFundsTimeoutNotifierRewardMultiplier).to.be.equal(
            newMovingFundsTimeoutNotifierRewardMultiplier
          )
<<<<<<< HEAD
          expect(params.movingFundsDustThreshold).to.be.equal(
            newMovingFundsDustThreshold
          )
          expect(params.movedFundsMergeTxMaxTotalFee).to.be.equal(
            newMovedFundsMergeTxMaxTotalFee
          )
=======
>>>>>>> 5af890ea
        })

        it("should emit MovingFundsParametersUpdated event", async () => {
          await expect(tx)
            .to.emit(bridge, "MovingFundsParametersUpdated")
            .withArgs(
              newMovingFundsTxMaxTotalFee,
              newMovingFundsDustThreshold,
              newMovingFundsTimeout,
              newMovingFundsTimeoutSlashingAmount,
<<<<<<< HEAD
              newMovingFundsTimeoutNotifierRewardMultiplier,
              newMovingFundsDustThreshold,
              newMovedFundsMergeTxMaxTotalFee
=======
              newMovingFundsTimeoutNotifierRewardMultiplier
>>>>>>> 5af890ea
            )
        })
      })

      context("when new moving funds transaction max total fee is zero", () => {
        it("should revert", async () => {
          await expect(
            bridge
              .connect(governance)
              .updateMovingFundsParameters(
                0,
                constants.movingFundsDustThreshold,
                constants.movingFundsTimeout,
                constants.movingFundsTimeoutSlashingAmount,
<<<<<<< HEAD
                constants.movingFundsTimeoutNotifierRewardMultiplier,
                constants.movingFundsDustThreshold,
                constants.movedFundsMergeTxMaxTotalFee
=======
                constants.movingFundsTimeoutNotifierRewardMultiplier
>>>>>>> 5af890ea
              )
          ).to.be.revertedWith(
            "Moving funds transaction max total fee must be greater than zero"
          )
        })
      })

      context("when new moving funds dust threshold is zero", () => {
        it("should revert", async () => {
          await expect(
            bridge
              .connect(governance)
              .updateMovingFundsParameters(
                constants.movingFundsTxMaxTotalFee,
                0,
                constants.movingFundsTimeout,
                constants.movingFundsTimeoutSlashingAmount,
                constants.movingFundsTimeoutNotifierRewardMultiplier
              )
          ).to.be.revertedWith(
            "Moving funds dust threshold must be greater than zero"
          )
        })
      })

      context("when new moving funds timeout is zero", () => {
        it("should revert", async () => {
          await expect(
            bridge
              .connect(governance)
              .updateMovingFundsParameters(
                constants.movingFundsTxMaxTotalFee,
                constants.movingFundsDustThreshold,
                0,
                constants.movingFundsTimeoutSlashingAmount,
<<<<<<< HEAD
                constants.movingFundsTimeoutNotifierRewardMultiplier,
                constants.movingFundsDustThreshold,
                constants.movedFundsMergeTxMaxTotalFee
=======
                constants.movingFundsTimeoutNotifierRewardMultiplier
>>>>>>> 5af890ea
              )
          ).to.be.revertedWith("Moving funds timeout must be greater than zero")
        })
      })

      context(
        "when new moving funds timeout notifier reward multiplier is greater than 100",
        () => {
          it("should revert", async () => {
            await expect(
              bridge
                .connect(governance)
                .updateMovingFundsParameters(
                  constants.movingFundsTxMaxTotalFee,
                  constants.movingFundsDustThreshold,
                  constants.movingFundsTimeout,
                  constants.movingFundsTimeoutSlashingAmount,
<<<<<<< HEAD
                  101,
                  constants.movingFundsDustThreshold,
                  constants.movedFundsMergeTxMaxTotalFee
=======
                  101
>>>>>>> 5af890ea
                )
            ).to.be.revertedWith(
              "Moving funds timeout notifier reward multiplier must be in the range [0, 100]"
            )
          })
        }
      )
<<<<<<< HEAD
      context("when new moving funds dust threshold is zero", () => {
        it("should revert", async () => {
          await expect(
            bridge
              .connect(governance)
              .updateMovingFundsParameters(
                constants.movingFundsTxMaxTotalFee,
                constants.movingFundsTimeout,
                constants.movingFundsTimeoutSlashingAmount,
                constants.movingFundsTimeoutNotifierRewardMultiplier,
                0,
                constants.movedFundsMergeTxMaxTotalFee
              )
          ).to.be.revertedWith(
            "Moving funds dust threshold must be greater than zero"
          )
        })
      })

      context(
        "when new moved funds merge transaction max total fee is zero",
        () => {
          it("should revert", async () => {
            await expect(
              bridge
                .connect(governance)
                .updateMovingFundsParameters(
                  constants.movingFundsTxMaxTotalFee,
                  constants.movingFundsTimeout,
                  constants.movingFundsTimeoutSlashingAmount,
                  constants.movingFundsTimeoutNotifierRewardMultiplier,
                  constants.movingFundsDustThreshold,
                  0
                )
            ).to.be.revertedWith(
              "Moved funds merge transaction max total fee must be greater than zero"
            )
          })
        }
      )
=======
>>>>>>> 5af890ea
    })

    context("when caller is not the contract guvnor", () => {
      it("should revert", async () => {
        await expect(
          bridge
            .connect(thirdParty)
            .updateMovingFundsParameters(
              constants.movingFundsTxMaxTotalFee,
              constants.movingFundsDustThreshold,
              constants.movingFundsTimeout,
              constants.movingFundsTimeoutSlashingAmount,
<<<<<<< HEAD
              constants.movingFundsTimeoutNotifierRewardMultiplier,
              constants.movingFundsDustThreshold,
              constants.movedFundsMergeTxMaxTotalFee
=======
              constants.movingFundsTimeoutNotifierRewardMultiplier
>>>>>>> 5af890ea
            )
        ).to.be.revertedWith("Caller is not the governance")
      })
    })
  })

  describe("updateWalletParameters", () => {
    context("when caller is the contract guvnor", () => {
      context("when all new parameter values are correct", () => {
        const newWalletCreationPeriod = constants.walletCreationPeriod * 2
        const newWalletCreationMinBtcBalance =
          constants.walletCreationMinBtcBalance.add(1000)
        const newWalletCreationMaxBtcBalance =
          constants.walletCreationMaxBtcBalance.add(2000)
        const newWalletClosureMinBtcBalance =
          constants.walletClosureMinBtcBalance.add(3000)
        const newWalletMaxAge = constants.walletMaxAge * 2
        const newWalletMaxBtcTransfer = constants.walletMaxBtcTransfer.add(1000)
        const newWalletClosingPeriod = constants.walletClosingPeriod * 2

        let tx: ContractTransaction

        before(async () => {
          await createSnapshot()

          tx = await bridge
            .connect(governance)
            .updateWalletParameters(
              newWalletCreationPeriod,
              newWalletCreationMinBtcBalance,
              newWalletCreationMaxBtcBalance,
              newWalletClosureMinBtcBalance,
              newWalletMaxAge,
              newWalletMaxBtcTransfer,
              newWalletClosingPeriod
            )
        })

        after(async () => {
          await restoreSnapshot()
        })

        it("should set correct values", async () => {
          const params = await bridge.walletParameters()

          expect(params.walletCreationPeriod).to.be.equal(
            newWalletCreationPeriod
          )
          expect(params.walletCreationMinBtcBalance).to.be.equal(
            newWalletCreationMinBtcBalance
          )
          expect(params.walletCreationMaxBtcBalance).to.be.equal(
            newWalletCreationMaxBtcBalance
          )
          expect(params.walletClosureMinBtcBalance).to.be.equal(
            newWalletClosureMinBtcBalance
          )
          expect(params.walletMaxAge).to.be.equal(newWalletMaxAge)
          expect(params.walletMaxBtcTransfer).to.be.equal(
            newWalletMaxBtcTransfer
          )
          expect(params.walletClosingPeriod).to.be.equal(newWalletClosingPeriod)
        })

        it("should emit WalletParametersUpdated event", async () => {
          await expect(tx)
            .to.emit(bridge, "WalletParametersUpdated")
            .withArgs(
              newWalletCreationPeriod,
              newWalletCreationMinBtcBalance,
              newWalletCreationMaxBtcBalance,
              newWalletClosureMinBtcBalance,
              newWalletMaxAge,
              newWalletMaxBtcTransfer,
              newWalletClosingPeriod
            )
        })
      })

      context(
        "when new creation maximum BTC balance is not greater than the creation minimum BTC balance",
        () => {
          it("should revert", async () => {
            await expect(
              bridge
                .connect(governance)
                .updateWalletParameters(
                  constants.walletCreationPeriod,
                  constants.walletCreationMinBtcBalance,
                  constants.walletCreationMinBtcBalance,
                  constants.walletClosureMinBtcBalance,
                  constants.walletMaxAge,
                  constants.walletMaxBtcTransfer,
                  constants.walletClosingPeriod
                )
            ).to.be.revertedWith(
              "Wallet creation maximum BTC balance must be greater than the creation minimum BTC balance"
            )
          })
        }
      )

      context("when new closure minimum BTC balance is zero", () => {
        it("should revert", async () => {
          await expect(
            bridge
              .connect(governance)
              .updateWalletParameters(
                constants.walletCreationPeriod,
                constants.walletClosureMinBtcBalance,
                constants.walletCreationMaxBtcBalance,
                0,
                constants.walletMaxAge,
                constants.walletMaxBtcTransfer,
                constants.walletClosingPeriod
              )
          ).to.be.revertedWith(
            "Wallet closure minimum BTC balance must be greater than zero"
          )
        })
      })

      context("when new maximum BTC transfer is zero", () => {
        it("should revert", async () => {
          await expect(
            bridge
              .connect(governance)
              .updateWalletParameters(
                constants.walletCreationPeriod,
                constants.walletCreationMinBtcBalance,
                constants.walletCreationMaxBtcBalance,
                constants.walletClosureMinBtcBalance,
                constants.walletMaxAge,
                0,
                constants.walletClosingPeriod
              )
          ).to.be.revertedWith(
            "Wallet maximum BTC transfer must be greater than zero"
          )
        })
      })

      context("when new closing period is zero", () => {
        it("should revert", async () => {
          await expect(
            bridge
              .connect(governance)
              .updateWalletParameters(
                constants.walletCreationPeriod,
                constants.walletCreationMinBtcBalance,
                constants.walletCreationMaxBtcBalance,
                constants.walletClosureMinBtcBalance,
                constants.walletMaxAge,
                constants.walletMaxBtcTransfer,
                0
              )
          ).to.be.revertedWith(
            "Wallet closing period must be greater than zero"
          )
        })
      })
    })

    context("when caller is not the contract guvnor", () => {
      it("should revert", async () => {
        await expect(
          bridge
            .connect(thirdParty)
            .updateWalletParameters(
              constants.walletCreationPeriod,
              constants.walletCreationMinBtcBalance,
              constants.walletCreationMaxBtcBalance,
              constants.walletClosureMinBtcBalance,
              constants.walletMaxAge,
              constants.walletMaxBtcTransfer,
              constants.walletClosingPeriod
            )
        ).to.be.revertedWith("Caller is not the governance")
      })
    })
  })

  describe("updateFraudParameters", () => {
    context("when caller is the contract guvnor", () => {
      context("when all new parameter values are correct", () => {
        const newFraudChallengeDepositAmount =
          constants.fraudChallengeDepositAmount.mul(4)
        const newFraudChallengeDefeatTimeout =
          constants.fraudChallengeDefeatTimeout * 3
        const newFraudSlashingAmount = constants.fraudSlashingAmount.mul(2)
        const newFraudNotifierRewardMultiplier =
          constants.fraudNotifierRewardMultiplier / 4

        let tx: ContractTransaction

        before(async () => {
          await createSnapshot()

          tx = await bridge
            .connect(governance)
            .updateFraudParameters(
              newFraudChallengeDepositAmount,
              newFraudChallengeDefeatTimeout,
              newFraudSlashingAmount,
              newFraudNotifierRewardMultiplier
            )
        })

        after(async () => {
          await restoreSnapshot()
        })

        it("should set correct values", async () => {
          const params = await bridge.fraudParameters()

          expect(params.fraudChallengeDepositAmount).to.be.equal(
            newFraudChallengeDepositAmount
          )
          expect(params.fraudChallengeDefeatTimeout).to.be.equal(
            newFraudChallengeDefeatTimeout
          )
          expect(params.fraudSlashingAmount).to.be.equal(newFraudSlashingAmount)
          expect(params.fraudNotifierRewardMultiplier).to.be.equal(
            newFraudNotifierRewardMultiplier
          )
        })

        it("should emit FraudParametersUpdated event", async () => {
          await expect(tx)
            .to.emit(bridge, "FraudParametersUpdated")
            .withArgs(
              newFraudChallengeDepositAmount,
              newFraudChallengeDefeatTimeout,
              newFraudSlashingAmount,
              newFraudNotifierRewardMultiplier
            )
        })
      })

      context("when new fraud challenge defeat timeout is zero", () => {
        it("should revert", async () => {
          await expect(
            bridge
              .connect(governance)
              .updateFraudParameters(
                constants.fraudChallengeDepositAmount,
                0,
                constants.fraudSlashingAmount,
                constants.fraudNotifierRewardMultiplier
              )
          ).to.be.revertedWith(
            "Fraud challenge defeat timeout must be greater than zero"
          )
        })
      })

      context(
        "when new fraud notifier reward multiplier is greater than 100",
        () => {
          it("should revert", async () => {
            await expect(
              bridge
                .connect(governance)
                .updateFraudParameters(
                  constants.fraudChallengeDepositAmount,
                  constants.fraudChallengeDefeatTimeout,
                  constants.fraudSlashingAmount,
                  101
                )
            ).to.be.revertedWith(
              "Fraud notifier reward multiplier must be in the range [0, 100]"
            )
          })
        }
      )
    })

    context("when caller is not the contract guvnor", () => {
      it("should revert", async () => {
        await expect(
          bridge
            .connect(thirdParty)
            .updateFraudParameters(
              constants.fraudChallengeDepositAmount,
              constants.fraudChallengeDefeatTimeout,
              constants.fraudSlashingAmount,
              constants.fraudNotifierRewardMultiplier
            )
        ).to.be.revertedWith("Caller is not the governance")
      })
    })
  })
})<|MERGE_RESOLUTION|>--- conflicted
+++ resolved
@@ -326,13 +326,8 @@
           constants.movingFundsTimeoutSlashingAmount.mul(3)
         const newMovingFundsTimeoutNotifierRewardMultiplier =
           constants.movingFundsTimeoutNotifierRewardMultiplier / 2
-<<<<<<< HEAD
-        const newMovingFundsDustThreshold =
-          constants.movingFundsDustThreshold * 2
         const newMovedFundsMergeTxMaxTotalFee =
           constants.movedFundsMergeTxMaxTotalFee * 2
-=======
->>>>>>> 5af890ea
 
         let tx: ContractTransaction
 
@@ -346,13 +341,8 @@
               newMovingFundsDustThreshold,
               newMovingFundsTimeout,
               newMovingFundsTimeoutSlashingAmount,
-<<<<<<< HEAD
               newMovingFundsTimeoutNotifierRewardMultiplier,
-              newMovingFundsDustThreshold,
               newMovedFundsMergeTxMaxTotalFee
-=======
-              newMovingFundsTimeoutNotifierRewardMultiplier
->>>>>>> 5af890ea
             )
         })
 
@@ -376,15 +366,9 @@
           expect(params.movingFundsTimeoutNotifierRewardMultiplier).to.be.equal(
             newMovingFundsTimeoutNotifierRewardMultiplier
           )
-<<<<<<< HEAD
-          expect(params.movingFundsDustThreshold).to.be.equal(
-            newMovingFundsDustThreshold
-          )
           expect(params.movedFundsMergeTxMaxTotalFee).to.be.equal(
             newMovedFundsMergeTxMaxTotalFee
           )
-=======
->>>>>>> 5af890ea
         })
 
         it("should emit MovingFundsParametersUpdated event", async () => {
@@ -395,13 +379,8 @@
               newMovingFundsDustThreshold,
               newMovingFundsTimeout,
               newMovingFundsTimeoutSlashingAmount,
-<<<<<<< HEAD
               newMovingFundsTimeoutNotifierRewardMultiplier,
-              newMovingFundsDustThreshold,
               newMovedFundsMergeTxMaxTotalFee
-=======
-              newMovingFundsTimeoutNotifierRewardMultiplier
->>>>>>> 5af890ea
             )
         })
       })
@@ -416,13 +395,8 @@
                 constants.movingFundsDustThreshold,
                 constants.movingFundsTimeout,
                 constants.movingFundsTimeoutSlashingAmount,
-<<<<<<< HEAD
                 constants.movingFundsTimeoutNotifierRewardMultiplier,
-                constants.movingFundsDustThreshold,
                 constants.movedFundsMergeTxMaxTotalFee
-=======
-                constants.movingFundsTimeoutNotifierRewardMultiplier
->>>>>>> 5af890ea
               )
           ).to.be.revertedWith(
             "Moving funds transaction max total fee must be greater than zero"
@@ -440,7 +414,8 @@
                 0,
                 constants.movingFundsTimeout,
                 constants.movingFundsTimeoutSlashingAmount,
-                constants.movingFundsTimeoutNotifierRewardMultiplier
+                constants.movingFundsTimeoutNotifierRewardMultiplier,
+                constants.movedFundsMergeTxMaxTotalFee
               )
           ).to.be.revertedWith(
             "Moving funds dust threshold must be greater than zero"
@@ -458,13 +433,8 @@
                 constants.movingFundsDustThreshold,
                 0,
                 constants.movingFundsTimeoutSlashingAmount,
-<<<<<<< HEAD
                 constants.movingFundsTimeoutNotifierRewardMultiplier,
-                constants.movingFundsDustThreshold,
                 constants.movedFundsMergeTxMaxTotalFee
-=======
-                constants.movingFundsTimeoutNotifierRewardMultiplier
->>>>>>> 5af890ea
               )
           ).to.be.revertedWith("Moving funds timeout must be greater than zero")
         })
@@ -482,13 +452,8 @@
                   constants.movingFundsDustThreshold,
                   constants.movingFundsTimeout,
                   constants.movingFundsTimeoutSlashingAmount,
-<<<<<<< HEAD
                   101,
-                  constants.movingFundsDustThreshold,
                   constants.movedFundsMergeTxMaxTotalFee
-=======
-                  101
->>>>>>> 5af890ea
                 )
             ).to.be.revertedWith(
               "Moving funds timeout notifier reward multiplier must be in the range [0, 100]"
@@ -496,25 +461,6 @@
           })
         }
       )
-<<<<<<< HEAD
-      context("when new moving funds dust threshold is zero", () => {
-        it("should revert", async () => {
-          await expect(
-            bridge
-              .connect(governance)
-              .updateMovingFundsParameters(
-                constants.movingFundsTxMaxTotalFee,
-                constants.movingFundsTimeout,
-                constants.movingFundsTimeoutSlashingAmount,
-                constants.movingFundsTimeoutNotifierRewardMultiplier,
-                0,
-                constants.movedFundsMergeTxMaxTotalFee
-              )
-          ).to.be.revertedWith(
-            "Moving funds dust threshold must be greater than zero"
-          )
-        })
-      })
 
       context(
         "when new moved funds merge transaction max total fee is zero",
@@ -525,10 +471,10 @@
                 .connect(governance)
                 .updateMovingFundsParameters(
                   constants.movingFundsTxMaxTotalFee,
+                  constants.movingFundsDustThreshold,
                   constants.movingFundsTimeout,
                   constants.movingFundsTimeoutSlashingAmount,
                   constants.movingFundsTimeoutNotifierRewardMultiplier,
-                  constants.movingFundsDustThreshold,
                   0
                 )
             ).to.be.revertedWith(
@@ -537,8 +483,6 @@
           })
         }
       )
-=======
->>>>>>> 5af890ea
     })
 
     context("when caller is not the contract guvnor", () => {
@@ -551,13 +495,8 @@
               constants.movingFundsDustThreshold,
               constants.movingFundsTimeout,
               constants.movingFundsTimeoutSlashingAmount,
-<<<<<<< HEAD
               constants.movingFundsTimeoutNotifierRewardMultiplier,
-              constants.movingFundsDustThreshold,
               constants.movedFundsMergeTxMaxTotalFee
-=======
-              constants.movingFundsTimeoutNotifierRewardMultiplier
->>>>>>> 5af890ea
             )
         ).to.be.revertedWith("Caller is not the governance")
       })
