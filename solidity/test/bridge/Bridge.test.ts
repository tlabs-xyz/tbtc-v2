import { ethers, helpers, waffle } from "hardhat"
import { SignerWithAddress } from "@nomiclabs/hardhat-ethers/signers"
import { expect } from "chai"
import { ContractTransaction } from "ethers"
<<<<<<< HEAD
import type { Bank, Bridge, TestRelay } from "../../typechain"
import {
  MultipleDepositsNoPreviousSweep,
  SingleP2SHDeposit,
  SweepTestData,
} from "../data/sweep"
=======

import type { Bridge } from "../../typechain"
>>>>>>> a17f4d96

const { createSnapshot, restoreSnapshot } = helpers.snapshot
const { lastBlockTime } = helpers.time

const ZERO_ADDRESS = ethers.constants.AddressZero

const fixture = async () => {
<<<<<<< HEAD
  const Bank = await ethers.getContractFactory("Bank")
  const bank: Bank = await Bank.deploy()
  await bank.deployed()

  const TestRelay = await ethers.getContractFactory("TestRelay")
  const relay: TestRelay = await TestRelay.deploy()
  await relay.deployed()
=======
  const [deployer, governance, thirdParty] = await ethers.getSigners()
>>>>>>> a17f4d96

  const Bridge = await ethers.getContractFactory("Bridge")
  const bridge: Bridge = await Bridge.deploy(bank.address, relay.address, 1)
  await bridge.deployed()

<<<<<<< HEAD
  await bank.updateBridge(bridge.address)

  return {
    bank,
    relay,
=======
  await bridge.connect(deployer).transferOwnership(governance.address)

  return {
    governance,
    thirdParty,
>>>>>>> a17f4d96
    bridge,
  }
}

describe("Bridge", () => {
<<<<<<< HEAD
  let bank: Bank
  let relay: TestRelay
=======
  let governance: SignerWithAddress
  let thirdParty: SignerWithAddress

>>>>>>> a17f4d96
  let bridge: Bridge

  before(async () => {
    // eslint-disable-next-line @typescript-eslint/no-extra-semi
<<<<<<< HEAD
    ;({ bank, relay, bridge } = await waffle.loadFixture(fixture))
=======
    ;({ governance, thirdParty, bridge } = await waffle.loadFixture(fixture))
  })

  describe("isVaultTrusted", () => {
    const vault = "0x2553E09f832c9f5C656808bb7A24793818877732"

    it("should not trust a vault by default", async () => {
      // eslint-disable-next-line @typescript-eslint/no-unused-expressions
      expect(await bridge.isVaultTrusted(vault)).to.be.false
    })
  })

  describe("setVaultStatus", () => {
    const vault = "0x2553E09f832c9f5C656808bb7A24793818877732"

    describe("when called not by the governance", () => {
      it("should revert", async () => {
        await expect(
          bridge.connect(thirdParty).setVaultStatus(vault, true)
        ).to.be.revertedWith("Ownable: caller is not the owner")
      })
    })

    describe("when called by the governance", () => {
      let tx: ContractTransaction

      describe("when setting vault status as trusted", () => {
        before(async () => {
          await createSnapshot()
          tx = await bridge.connect(governance).setVaultStatus(vault, true)
        })

        after(async () => {
          await restoreSnapshot()
        })

        it("should correctly update vault status", async () => {
          // eslint-disable-next-line @typescript-eslint/no-unused-expressions
          expect(await bridge.isVaultTrusted(vault)).to.be.true
        })

        it("should emit VaultStatusUpdated event", async () => {
          await expect(tx)
            .to.emit(bridge, "VaultStatusUpdated")
            .withArgs(vault, true)
        })
      })

      describe("when setting vault status as no longer trusted", () => {
        before(async () => {
          await createSnapshot()
          await bridge.connect(governance).setVaultStatus(vault, true)
          tx = await bridge.connect(governance).setVaultStatus(vault, false)
        })

        after(async () => {
          await restoreSnapshot()
        })

        it("should correctly update vault status", async () => {
          // eslint-disable-next-line @typescript-eslint/no-unused-expressions
          expect(await bridge.isVaultTrusted(vault)).to.be.false
        })

        it("should emit VaultStatusUpdated event", async () => {
          await expect(tx)
            .to.emit(bridge, "VaultStatusUpdated")
            .withArgs(vault, false)
        })
      })
    })
>>>>>>> a17f4d96
  })

  describe("revealDeposit", () => {
    // Data of a proper P2SH deposit funding transaction. Little-endian hash is:
    // 0x17350f81cdb61cd8d7014ad1507d4af8d032b75812cf88d2c636c1c022991af2 and
    // this is the same as `expectedP2SHDepositTransaction` mentioned in
    // tbtc-ts/test/deposit.test.ts file.
    const P2SHFundingTx = {
      version: "0x01000000",
      inputVector:
        "0x018348cdeb551134fe1f19d378a8adec9b146671cb67b945b71bf56b20d" +
        "c2b952f0100000000ffffffff",
      outputVector:
        "0x02102700000000000017a9142c1444d23936c57bdd8b3e67e5938a5440c" +
        "da455877ed73b00000000001600147ac2d9378a1c47e589dfb8095ca95ed2" +
        "140d2726",
      locktime: "0x00000000",
    }

    // Data of a proper P2WSH deposit funding transaction. Little-endian hash is:
    // 0xf54d69b5c5e07917032a8bf14137fa67752fad5ce73bc9544c9b2f87ff5b4cb7 and
    // this is the same as `expectedP2WSHDepositTransaction` mentioned in
    // tbtc-ts/test/deposit.test.ts file.
    const P2WSHFundingTx = {
      version: "0x01000000",
      inputVector:
        "0x018348cdeb551134fe1f19d378a8adec9b146671cb67b945b71bf56b20d" +
        "c2b952f0100000000ffffffff",
      outputVector:
        "0x02102700000000000022002058afcec524e78c289a03df1ca88e29a664b" +
        "d06481cfcd71101ccf7d041ed3b9110d73b00000000001600147ac2d9378a" +
        "1c47e589dfb8095ca95ed2140d2726",
      locktime: "0x00000000",
    }

    // Data matching the redeem script locking the funding output of
    // P2SHFundingTx and P2WSHFundingTx.
    const reveal = {
      fundingOutputIndex: 0,
      depositor: "0x934B98637cA318a4D6E7CA6ffd1690b8e77df637",
      blindingFactor: "0xf9f0c90d00039523",
      // HASH160 of 03989d253b17a6a0f41838b84ff0d20e8898f9d7b1a98f2564da4cc29dcf8581d9.
      walletPubKeyHash: "0x8db50eb52063ea9d98b3eac91489a90f738986f6",
      // HASH160 of 0300d6f28a2f6bf9836f57fcda5d284c9a8f849316119779f0d6090830d97763a9.
      refundPubKeyHash: "0x28e081f285138ccbe389c1eb8985716230129f89",
      refundLocktime: "0x60bcea61",
      vault: "0x594cfd89700040163727828AE20B52099C58F02C",
    }

    before(async () => {
      await bridge.connect(governance).setVaultStatus(reveal.vault, true)
    })

    context("when funding transaction is P2SH", () => {
      context("when funding output script hash is correct", () => {
        context("when deposit was not revealed yet", () => {
          context("when deposit is routed to a trusted vault", () => {
            let tx: ContractTransaction

            before(async () => {
              await createSnapshot()

              tx = await bridge.revealDeposit(P2SHFundingTx, reveal)
            })

            after(async () => {
              await restoreSnapshot()
            })

            it("should store proper deposit data", async () => {
              // Deposit key is keccak256(fundingTxHash | fundingOutputIndex).
              const depositKey = ethers.utils.solidityKeccak256(
                ["bytes32", "uint8"],
                [
                  "0x17350f81cdb61cd8d7014ad1507d4af8d032b75812cf88d2c636c1c022991af2",
                  reveal.fundingOutputIndex,
                ]
              )

              const deposit = await bridge.unswept(depositKey)

              // Should contain: depositor, amount, revealedAt and vault.
              expect(deposit.length).to.be.equal(4)
              // Depositor address, same as in `reveal.depositor`.
              expect(deposit[0]).to.be.equal(
                "0x934B98637cA318a4D6E7CA6ffd1690b8e77df637"
              )
              // Deposit amount encoded as 8-byte LE. In this case it's
              // 10000 satoshi because the P2SH deposit transaction set this
              // value for the funding output.
              expect(deposit[1]).to.be.equal("0x1027000000000000")
              // Revealed time should be set.
              expect(deposit[2]).to.be.equal(await lastBlockTime())
              // Deposit vault, same as in `reveal.vault`.
              expect(deposit[3]).to.be.equal(
                "0x594cfd89700040163727828AE20B52099C58F02C"
              )
            })

            it("should emit DepositRevealed event", async () => {
              await expect(tx)
                .to.emit(bridge, "DepositRevealed")
                .withArgs(
                  "0x17350f81cdb61cd8d7014ad1507d4af8d032b75812cf88d2c636c1c022991af2",
                  reveal.fundingOutputIndex,
                  "0x934B98637cA318a4D6E7CA6ffd1690b8e77df637",
                  "0xf9f0c90d00039523",
                  "0x8db50eb52063ea9d98b3eac91489a90f738986f6",
                  "0x28e081f285138ccbe389c1eb8985716230129f89",
                  "0x60bcea61",
                  reveal.vault
                )
            })
          })

          context("when deposit is not routed to a vault", () => {
            let tx: ContractTransaction
            let nonRoutedReveal

            before(async () => {
              await createSnapshot()

              nonRoutedReveal = { ...reveal }
              nonRoutedReveal.vault = ZERO_ADDRESS
              tx = await bridge.revealDeposit(P2SHFundingTx, nonRoutedReveal)
            })

            after(async () => {
              await restoreSnapshot()
            })

            it("should accept the deposit", async () => {
              await expect(tx)
                .to.emit(bridge, "DepositRevealed")
                .withArgs(
                  "0x17350f81cdb61cd8d7014ad1507d4af8d032b75812cf88d2c636c1c022991af2",
                  reveal.fundingOutputIndex,
                  "0x934B98637cA318a4D6E7CA6ffd1690b8e77df637",
                  "0xf9f0c90d00039523",
                  "0x8db50eb52063ea9d98b3eac91489a90f738986f6",
                  "0x28e081f285138ccbe389c1eb8985716230129f89",
                  "0x60bcea61",
                  ZERO_ADDRESS
                )
            })
          })

<<<<<<< HEAD
          it("should store proper deposit data", async () => {
            // Deposit key is keccak256(fundingTxHash | fundingOutputIndex).
            const depositKey = ethers.utils.solidityKeccak256(
              ["bytes32", "uint32"],
              [
                "0x17350f81cdb61cd8d7014ad1507d4af8d032b75812cf88d2c636c1c022991af2",
                reveal.fundingOutputIndex,
              ]
            )

            const deposit = await bridge.deposits(depositKey)

            // Should contain: depositor, amount, revealedAt, vault, sweptAt.
            expect(deposit.length).to.be.equal(5)
            // Depositor address, same as in `reveal.depositor`.
            expect(deposit[0]).to.be.equal(
              "0x934B98637cA318a4D6E7CA6ffd1690b8e77df637"
            )
            // Deposit amount in satoshi. In this case it's 10000 satoshi
            // because the P2SH deposit transaction set this value for the
            // funding output.
            expect(deposit[1]).to.be.equal(10000)
            // Revealed time should be set.
            expect(deposit[2]).to.be.equal(await lastBlockTime())
            // Deposit vault, same as in `reveal.vault`.
            expect(deposit[3]).to.be.equal(
              "0x594cfd89700040163727828AE20B52099C58F02C"
            )
            // Swept time should be unset.
            expect(deposit[4]).to.be.equal(0)
          })
=======
          context("when deposit is routed to a non-trusted vault", () => {
            let nonTrustedVaultReveal
>>>>>>> a17f4d96

            before(async () => {
              await createSnapshot()

              nonTrustedVaultReveal = { ...reveal }
              nonTrustedVaultReveal.vault =
                "0x92499afEAD6c41f757Ec3558D0f84bf7ec5aD967"
            })

            after(async () => {
              await restoreSnapshot()
            })

            it("should revert", async () => {
              await expect(
                bridge.revealDeposit(P2SHFundingTx, nonTrustedVaultReveal)
              ).to.be.revertedWith("Vault is not trusted")
            })
          })
        })

        context("when deposit was already revealed", () => {
          before(async () => {
            await createSnapshot()

            await bridge.revealDeposit(P2SHFundingTx, reveal)
          })

          after(async () => {
            await restoreSnapshot()
          })

          it("should revert", async () => {
            await expect(
              bridge.revealDeposit(P2SHFundingTx, reveal)
            ).to.be.revertedWith("Deposit already revealed")
          })
        })
      })

      context("when funding output script hash is wrong", () => {
        it("should revert", async () => {
          // Corrupt reveal data by setting a wrong depositor address.
          const corruptedReveal = { ...reveal }
          corruptedReveal.depositor =
            "0x24CbaB95C69e5bcbE328252F957A39d906eE75f3"

          await expect(
            bridge.revealDeposit(P2SHFundingTx, corruptedReveal)
          ).to.be.revertedWith("Wrong 20-byte script hash")
        })
      })
    })

    context("when funding transaction is P2WSH", () => {
      context("when funding output script hash is correct", () => {
        context("when deposit was not revealed yet", () => {
          context("when deposit is routed to a trusted vault", () => {
            let tx: ContractTransaction

            before(async () => {
              await createSnapshot()

              tx = await bridge.revealDeposit(P2WSHFundingTx, reveal)
            })

            after(async () => {
              await restoreSnapshot()
            })

            it("should store proper deposit data", async () => {
              // Deposit key is keccak256(fundingTxHash | fundingOutputIndex).
              const depositKey = ethers.utils.solidityKeccak256(
                ["bytes32", "uint8"],
                [
                  "0xf54d69b5c5e07917032a8bf14137fa67752fad5ce73bc9544c9b2f87ff5b4cb7",
                  reveal.fundingOutputIndex,
                ]
              )

              const deposit = await bridge.unswept(depositKey)

              // Should contain: depositor, amount, revealedAt and vault.
              expect(deposit.length).to.be.equal(4)
              // Depositor address, same as in `reveal.depositor`.
              expect(deposit[0]).to.be.equal(
                "0x934B98637cA318a4D6E7CA6ffd1690b8e77df637"
              )
              // Deposit amount encoded as 8-byte LE. In this case it's
              // 10000 satoshi because the P2SH deposit transaction set this
              // value for the funding output.
              expect(deposit[1]).to.be.equal("0x1027000000000000")
              // Revealed time should be set.
              expect(deposit[2]).to.be.equal(await lastBlockTime())
              // Deposit vault, same as in `reveal.vault`.
              expect(deposit[3]).to.be.equal(
                "0x594cfd89700040163727828AE20B52099C58F02C"
              )
            })

            it("should emit DepositRevealed event", async () => {
              await expect(tx)
                .to.emit(bridge, "DepositRevealed")
                .withArgs(
                  "0xf54d69b5c5e07917032a8bf14137fa67752fad5ce73bc9544c9b2f87ff5b4cb7",
                  reveal.fundingOutputIndex,
                  "0x934B98637cA318a4D6E7CA6ffd1690b8e77df637",
                  "0xf9f0c90d00039523",
                  "0x8db50eb52063ea9d98b3eac91489a90f738986f6",
                  "0x28e081f285138ccbe389c1eb8985716230129f89",
                  "0x60bcea61",
                  reveal.vault
                )
            })
          })

          context("when deposit is not routed to a vault", () => {
            let tx: ContractTransaction
            let nonRoutedReveal

            before(async () => {
              await createSnapshot()

              nonRoutedReveal = { ...reveal }
              nonRoutedReveal.vault = ZERO_ADDRESS
              tx = await bridge.revealDeposit(P2WSHFundingTx, nonRoutedReveal)
            })

            after(async () => {
              await restoreSnapshot()
            })

            it("should accept the deposit", async () => {
              await expect(tx)
                .to.emit(bridge, "DepositRevealed")
                .withArgs(
                  "0xf54d69b5c5e07917032a8bf14137fa67752fad5ce73bc9544c9b2f87ff5b4cb7",
                  reveal.fundingOutputIndex,
                  "0x934B98637cA318a4D6E7CA6ffd1690b8e77df637",
                  "0xf9f0c90d00039523",
                  "0x8db50eb52063ea9d98b3eac91489a90f738986f6",
                  "0x28e081f285138ccbe389c1eb8985716230129f89",
                  "0x60bcea61",
                  ZERO_ADDRESS
                )
            })
          })

<<<<<<< HEAD
          it("should store proper deposit data", async () => {
            // Deposit key is keccak256(fundingTxHash | fundingOutputIndex).
            const depositKey = ethers.utils.solidityKeccak256(
              ["bytes32", "uint32"],
              [
                "0xf54d69b5c5e07917032a8bf14137fa67752fad5ce73bc9544c9b2f87ff5b4cb7",
                reveal.fundingOutputIndex,
              ]
            )

            const deposit = await bridge.deposits(depositKey)

            // Should contain: depositor, amount, revealedAt, vault, sweptAt.
            expect(deposit.length).to.be.equal(5)
            // Depositor address, same as in `reveal.depositor`.
            expect(deposit[0]).to.be.equal(
              "0x934B98637cA318a4D6E7CA6ffd1690b8e77df637"
            )
            // Deposit amount in satoshi. In this case it's 10000 satoshi
            // because the P2WSH deposit transaction set this value for the
            // funding output.
            expect(deposit[1]).to.be.equal(10000)
            // Revealed time should be set.
            expect(deposit[2]).to.be.equal(await lastBlockTime())
            // Deposit vault, same as in `reveal.vault`.
            expect(deposit[3]).to.be.equal(
              "0x594cfd89700040163727828AE20B52099C58F02C"
            )
            // Swept time should be unset.
            expect(deposit[4]).to.be.equal(0)
          })
=======
          context("when deposit is routed to a non-trusted vault", () => {
            let nonTrustedVaultReveal
>>>>>>> a17f4d96

            before(async () => {
              await createSnapshot()

              nonTrustedVaultReveal = { ...reveal }
              nonTrustedVaultReveal.vault =
                "0x92499afEAD6c41f757Ec3558D0f84bf7ec5aD967"
            })

            after(async () => {
              await restoreSnapshot()
            })

            it("should revert", async () => {
              await expect(
                bridge.revealDeposit(P2WSHFundingTx, nonTrustedVaultReveal)
              ).to.be.revertedWith("Vault is not trusted")
            })
          })
        })

        context("when deposit was already revealed", () => {
          before(async () => {
            await createSnapshot()

            await bridge.revealDeposit(P2WSHFundingTx, reveal)
          })

          after(async () => {
            await restoreSnapshot()
          })

          it("should revert", async () => {
            await expect(
              bridge.revealDeposit(P2WSHFundingTx, reveal)
            ).to.be.revertedWith("Deposit already revealed")
          })
        })
      })

      context("when funding output script hash is wrong", () => {
        it("should revert", async () => {
          // Corrupt reveal data by setting a wrong depositor address.
          const corruptedReveal = { ...reveal }
          corruptedReveal.depositor =
            "0x24CbaB95C69e5bcbE328252F957A39d906eE75f3"

          await expect(
            bridge.revealDeposit(P2WSHFundingTx, corruptedReveal)
          ).to.be.revertedWith("Wrong 32-byte script hash")
        })
      })
    })

    context("when funding transaction is neither P2SH nor P2WSH", () => {
      it("should revert", async () => {
        // Corrupt transaction output data by making a 21-byte script hash.
        const corruptedP2SHFundingTx = { ...P2SHFundingTx }
        corruptedP2SHFundingTx.outputVector =
          "0x02102700000000000017a9156a6ade1c799a3e5a59678e776f21be14d66dc" +
          "15ed8877ed73b00000000001600147ac2d9378a1c47e589dfb8095ca95ed2" +
          "140d2726"

        await expect(
          bridge.revealDeposit(corruptedP2SHFundingTx, reveal)
        ).to.be.revertedWith("Wrong script hash length")
      })
    })
  })

  describe("sweep", () => {
    context("when transaction proof is valid", () => {
      context("when there is only one output", () => {
        context("when wallet public key hash length is 20 bytes", () => {
          context("when previous sweep data are valid", () => {
            context("when there is only one input", () => {
              context(
                "when the single input is a revealed unswept P2SH deposit",
                () => {
                  let tx: ContractTransaction
                  const data: SweepTestData = SingleP2SHDeposit

                  before(async () => {
                    await createSnapshot()

                    tx = await runSweepScenario(data)
                  })

                  after(async () => {
                    await restoreSnapshot()
                  })

                  it("should mark deposit as swept", async () => {
                    // Deposit key is keccak256(fundingTxHash | fundingOutputIndex).
                    const depositKey = ethers.utils.solidityKeccak256(
                      ["bytes32", "uint32"],
                      [
                        data.deposits[0].fundingTx.hash,
                        data.deposits[0].reveal.fundingOutputIndex,
                      ]
                    )

                    const deposit = await bridge.deposits(depositKey)

                    // Swept time is the last item.
                    expect(deposit[4]).to.be.equal(await lastBlockTime())
                  })

                  it("should save sweep hash for given wallet", async () => {
                    // Take wallet public key hash from first deposit. All deposits
                    // in same sweep batch should have the same value of that field.
                    const { walletPubKeyHash } = data.deposits[0].reveal

                    const sweepHash = await bridge.sweeps(walletPubKeyHash)

                    // Amount can be checked by opening the sweep tx in a Bitcoin
                    // testnet explorer. In this case, the sum of inputs is
                    // 20000 satoshi (from the single deposit) and there is a
                    // fee of 1500 so the output value is 18500.
                    const expectedSweepHash = ethers.utils.solidityKeccak256(
                      ["bytes32", "uint64"],
                      [data.sweepTx.hash, 18500]
                    )

                    expect(sweepHash).to.be.equal(expectedSweepHash)
                  })

                  it("should update the depositor's balance", async () => {
                    // The sum of sweep tx inputs is 20000 satoshi. The output
                    // value is 18500 so the fee is 1500. There is only one
                    // deposit so it incurs the entire fee.
                    expect(
                      await bank.balanceOf(data.deposits[0].reveal.depositor)
                    ).to.be.equal(18500)
                  })
                }
              )

              context(
                "when the single input is a revealed unswept P2WSH deposit",
                () => {}
              )

              context(
                "when the single input is the expected previous sweep",
                () => {}
              )

              context(
                "when the single input is a revealed but already swept deposit",
                () => {
                  it("should revert", () => {
                    // TODO: Implementation.
                  })
                }
              )

              context("when the single input is an unknown", () => {
                it("should revert", () => {
                  // TODO: Implementation.
                })
              })
            })

            // Since P2SH vs P2WSH path has been already checked in the scenario
            // "when there is only one input", we no longer differentiate deposits
            // using that criterion during "when there are multiple inputs" scenario.
            context("when there are multiple inputs", () => {
              context(
                "when input vector consists only of revealed unswept " +
                  "deposits and the expected previous sweep",
                () => {}
              )

              context(
                "when input vector consists only of revealed unswept " +
                  "deposits but there is no previous sweep since it is not expected",
                () => {
                  let tx: ContractTransaction
                  const data: SweepTestData = MultipleDepositsNoPreviousSweep

                  before(async () => {
                    await createSnapshot()

                    tx = await runSweepScenario(data)
                  })

                  after(async () => {
                    await restoreSnapshot()
                  })

                  // TODO: Replace with proper assertions.
                  it("should work", async () => {
                    expect(tx.hash.length).to.be.greaterThan(0)
                  })
                }
              )

              context(
                "when input vector consists only of revealed unswept " +
                  "deposits but there is no previous sweep despite it is expected",
                () => {
                  it("should revert", () => {
                    // TODO: Implementation.
                  })
                }
              )

              context(
                "when input vector contains a revealed but already swept deposit",
                () => {
                  it("should revert", () => {
                    // TODO: Implementation.
                  })
                }
              )

              context("when input vector contains an unknown input", () => {
                it("should revert", () => {
                  // TODO: Implementation.
                })
              })
            })
          })

          context("when previous sweep data are invalid", () => {
            it("should revert", () => {
              // TODO: Implementation.
            })
          })
        })

        context(
          "when wallet public key hash length is other than 20 bytes",
          () => {
            it("should revert", () => {
              // TODO: Implementation.
            })
          }
        )
      })

      context("when output count is other than one", () => {
        it("should revert", () => {
          // TODO: Implementation.
        })
      })
    })

    context("when transaction proof is not valid", () => {
      context("when input vector is not valid", () => {
        it("should revert", () => {
          // TODO: Implementation.
        })
      })

      context("when output vector is not valid", () => {
        it("should revert", () => {
          // TODO: Implementation.
        })
      })

      context("when merkle proof is not valid", () => {
        it("should revert", () => {
          // TODO: Implementation.
        })
      })

      context("when proof difficulty is not current nor previous", () => {
        it("should revert", () => {
          // TODO: Implementation.
        })
      })

      context("when headers chain length is not valid", () => {
        it("should revert", () => {
          // TODO: Implementation.
        })
      })

      context("when headers chain is not valid", () => {
        it("should revert", () => {
          // TODO: Implementation.
        })
      })

      context("when the work in the header is insufficient", () => {
        it("should revert", () => {
          // TODO: Implementation.
        })
      })

      context(
        "when accumulated difficulty in headers chain is insufficient",
        () => {
          it("should revert", () => {
            // TODO: Implementation.
          })
        }
      )
    })
  })

  async function runSweepScenario(
    data: SweepTestData
  ): Promise<ContractTransaction> {
    await relay.setCurrentEpochDifficulty(data.chainDifficulty)
    await relay.setPrevEpochDifficulty(data.chainDifficulty)

    for (let i = 0; i < data.deposits.length; i++) {
      const { fundingTx, reveal } = data.deposits[i]
      // eslint-disable-next-line no-await-in-loop
      await bridge.revealDeposit(fundingTx, reveal)
    }

    return bridge.sweep(data.sweepTx, data.sweepProof, {
      txHash:
        "0x0000000000000000000000000000000000000000000000000000000000000000",
      txOutputValue: 0,
    })
  }
})<|MERGE_RESOLUTION|>--- conflicted
+++ resolved
@@ -2,17 +2,12 @@
 import { SignerWithAddress } from "@nomiclabs/hardhat-ethers/signers"
 import { expect } from "chai"
 import { ContractTransaction } from "ethers"
-<<<<<<< HEAD
 import type { Bank, Bridge, TestRelay } from "../../typechain"
 import {
   MultipleDepositsNoPreviousSweep,
   SingleP2SHDeposit,
   SweepTestData,
 } from "../data/sweep"
-=======
-
-import type { Bridge } from "../../typechain"
->>>>>>> a17f4d96
 
 const { createSnapshot, restoreSnapshot } = helpers.snapshot
 const { lastBlockTime } = helpers.time
@@ -20,7 +15,8 @@
 const ZERO_ADDRESS = ethers.constants.AddressZero
 
 const fixture = async () => {
-<<<<<<< HEAD
+  const [deployer, governance, thirdParty] = await ethers.getSigners()
+
   const Bank = await ethers.getContractFactory("Bank")
   const bank: Bank = await Bank.deploy()
   await bank.deployed()
@@ -28,48 +24,35 @@
   const TestRelay = await ethers.getContractFactory("TestRelay")
   const relay: TestRelay = await TestRelay.deploy()
   await relay.deployed()
-=======
-  const [deployer, governance, thirdParty] = await ethers.getSigners()
->>>>>>> a17f4d96
 
   const Bridge = await ethers.getContractFactory("Bridge")
   const bridge: Bridge = await Bridge.deploy(bank.address, relay.address, 1)
   await bridge.deployed()
 
-<<<<<<< HEAD
   await bank.updateBridge(bridge.address)
-
-  return {
-    bank,
-    relay,
-=======
   await bridge.connect(deployer).transferOwnership(governance.address)
 
   return {
     governance,
     thirdParty,
->>>>>>> a17f4d96
+    bank,
+    relay,
     bridge,
   }
 }
 
 describe("Bridge", () => {
-<<<<<<< HEAD
+  let governance: SignerWithAddress
+  let thirdParty: SignerWithAddress
+
   let bank: Bank
   let relay: TestRelay
-=======
-  let governance: SignerWithAddress
-  let thirdParty: SignerWithAddress
-
->>>>>>> a17f4d96
   let bridge: Bridge
 
   before(async () => {
     // eslint-disable-next-line @typescript-eslint/no-extra-semi
-<<<<<<< HEAD
-    ;({ bank, relay, bridge } = await waffle.loadFixture(fixture))
-=======
-    ;({ governance, thirdParty, bridge } = await waffle.loadFixture(fixture))
+    ;({ governance, thirdParty, bank, relay, bridge } =
+      await waffle.loadFixture(fixture))
   })
 
   describe("isVaultTrusted", () => {
@@ -140,7 +123,6 @@
         })
       })
     })
->>>>>>> a17f4d96
   })
 
   describe("revealDeposit", () => {
@@ -213,31 +195,33 @@
             it("should store proper deposit data", async () => {
               // Deposit key is keccak256(fundingTxHash | fundingOutputIndex).
               const depositKey = ethers.utils.solidityKeccak256(
-                ["bytes32", "uint8"],
+                ["bytes32", "uint32"],
                 [
                   "0x17350f81cdb61cd8d7014ad1507d4af8d032b75812cf88d2c636c1c022991af2",
                   reveal.fundingOutputIndex,
                 ]
               )
 
-              const deposit = await bridge.unswept(depositKey)
-
-              // Should contain: depositor, amount, revealedAt and vault.
-              expect(deposit.length).to.be.equal(4)
+              const deposit = await bridge.deposits(depositKey)
+
+              // Should contain: depositor, amount, revealedAt, vault, sweptAt.
+              expect(deposit.length).to.be.equal(5)
               // Depositor address, same as in `reveal.depositor`.
               expect(deposit[0]).to.be.equal(
                 "0x934B98637cA318a4D6E7CA6ffd1690b8e77df637"
               )
-              // Deposit amount encoded as 8-byte LE. In this case it's
-              // 10000 satoshi because the P2SH deposit transaction set this
-              // value for the funding output.
-              expect(deposit[1]).to.be.equal("0x1027000000000000")
+              // Deposit amount in satoshi. In this case it's 10000 satoshi
+              // because the P2SH deposit transaction set this value for the
+              // funding output.
+              expect(deposit[1]).to.be.equal(10000)
               // Revealed time should be set.
               expect(deposit[2]).to.be.equal(await lastBlockTime())
               // Deposit vault, same as in `reveal.vault`.
               expect(deposit[3]).to.be.equal(
                 "0x594cfd89700040163727828AE20B52099C58F02C"
               )
+              // Swept time should be unset.
+              expect(deposit[4]).to.be.equal(0)
             })
 
             it("should emit DepositRevealed event", async () => {
@@ -288,42 +272,8 @@
             })
           })
 
-<<<<<<< HEAD
-          it("should store proper deposit data", async () => {
-            // Deposit key is keccak256(fundingTxHash | fundingOutputIndex).
-            const depositKey = ethers.utils.solidityKeccak256(
-              ["bytes32", "uint32"],
-              [
-                "0x17350f81cdb61cd8d7014ad1507d4af8d032b75812cf88d2c636c1c022991af2",
-                reveal.fundingOutputIndex,
-              ]
-            )
-
-            const deposit = await bridge.deposits(depositKey)
-
-            // Should contain: depositor, amount, revealedAt, vault, sweptAt.
-            expect(deposit.length).to.be.equal(5)
-            // Depositor address, same as in `reveal.depositor`.
-            expect(deposit[0]).to.be.equal(
-              "0x934B98637cA318a4D6E7CA6ffd1690b8e77df637"
-            )
-            // Deposit amount in satoshi. In this case it's 10000 satoshi
-            // because the P2SH deposit transaction set this value for the
-            // funding output.
-            expect(deposit[1]).to.be.equal(10000)
-            // Revealed time should be set.
-            expect(deposit[2]).to.be.equal(await lastBlockTime())
-            // Deposit vault, same as in `reveal.vault`.
-            expect(deposit[3]).to.be.equal(
-              "0x594cfd89700040163727828AE20B52099C58F02C"
-            )
-            // Swept time should be unset.
-            expect(deposit[4]).to.be.equal(0)
-          })
-=======
           context("when deposit is routed to a non-trusted vault", () => {
             let nonTrustedVaultReveal
->>>>>>> a17f4d96
 
             before(async () => {
               await createSnapshot()
@@ -397,31 +347,33 @@
             it("should store proper deposit data", async () => {
               // Deposit key is keccak256(fundingTxHash | fundingOutputIndex).
               const depositKey = ethers.utils.solidityKeccak256(
-                ["bytes32", "uint8"],
+                ["bytes32", "uint32"],
                 [
                   "0xf54d69b5c5e07917032a8bf14137fa67752fad5ce73bc9544c9b2f87ff5b4cb7",
                   reveal.fundingOutputIndex,
                 ]
               )
 
-              const deposit = await bridge.unswept(depositKey)
+              const deposit = await bridge.deposits(depositKey)
 
               // Should contain: depositor, amount, revealedAt and vault.
-              expect(deposit.length).to.be.equal(4)
+              expect(deposit.length).to.be.equal(5)
               // Depositor address, same as in `reveal.depositor`.
               expect(deposit[0]).to.be.equal(
                 "0x934B98637cA318a4D6E7CA6ffd1690b8e77df637"
               )
-              // Deposit amount encoded as 8-byte LE. In this case it's
-              // 10000 satoshi because the P2SH deposit transaction set this
-              // value for the funding output.
-              expect(deposit[1]).to.be.equal("0x1027000000000000")
+              // Deposit amount in satoshi. In this case it's 10000 satoshi
+              // because the P2WSH deposit transaction set this value for the
+              // funding output.
+              expect(deposit[1]).to.be.equal(10000)
               // Revealed time should be set.
               expect(deposit[2]).to.be.equal(await lastBlockTime())
               // Deposit vault, same as in `reveal.vault`.
               expect(deposit[3]).to.be.equal(
                 "0x594cfd89700040163727828AE20B52099C58F02C"
               )
+              // Swept time should be unset.
+              expect(deposit[4]).to.be.equal(0)
             })
 
             it("should emit DepositRevealed event", async () => {
@@ -472,42 +424,8 @@
             })
           })
 
-<<<<<<< HEAD
-          it("should store proper deposit data", async () => {
-            // Deposit key is keccak256(fundingTxHash | fundingOutputIndex).
-            const depositKey = ethers.utils.solidityKeccak256(
-              ["bytes32", "uint32"],
-              [
-                "0xf54d69b5c5e07917032a8bf14137fa67752fad5ce73bc9544c9b2f87ff5b4cb7",
-                reveal.fundingOutputIndex,
-              ]
-            )
-
-            const deposit = await bridge.deposits(depositKey)
-
-            // Should contain: depositor, amount, revealedAt, vault, sweptAt.
-            expect(deposit.length).to.be.equal(5)
-            // Depositor address, same as in `reveal.depositor`.
-            expect(deposit[0]).to.be.equal(
-              "0x934B98637cA318a4D6E7CA6ffd1690b8e77df637"
-            )
-            // Deposit amount in satoshi. In this case it's 10000 satoshi
-            // because the P2WSH deposit transaction set this value for the
-            // funding output.
-            expect(deposit[1]).to.be.equal(10000)
-            // Revealed time should be set.
-            expect(deposit[2]).to.be.equal(await lastBlockTime())
-            // Deposit vault, same as in `reveal.vault`.
-            expect(deposit[3]).to.be.equal(
-              "0x594cfd89700040163727828AE20B52099C58F02C"
-            )
-            // Swept time should be unset.
-            expect(deposit[4]).to.be.equal(0)
-          })
-=======
           context("when deposit is routed to a non-trusted vault", () => {
             let nonTrustedVaultReveal
->>>>>>> a17f4d96
 
             before(async () => {
               await createSnapshot()
