--- conflicted
+++ resolved
@@ -682,28 +682,13 @@
                               createdAt: await lastBlockTime(),
                               movingFundsRequestedAt: 0,
                               closingStartedAt: 0,
+                              pendingMovedFundsSweepRequestsCount: 0,
                               state: walletState.Live,
                               movingFundsTargetWalletsCommitmentHash:
                                 ethers.constants.HashZero,
                             })
 
-<<<<<<< HEAD
                             tx = await runDepositSweepScenario(data)
-=======
-                          // Simulate the wallet is an Live one and is known in
-                          // the system.
-                          await bridge.setWallet(walletPubKeyHash, {
-                            ecdsaWalletID: ethers.constants.HashZero,
-                            mainUtxoHash: ethers.constants.HashZero,
-                            pendingRedemptionsValue: 0,
-                            createdAt: await lastBlockTime(),
-                            movingFundsRequestedAt: 0,
-                            closingStartedAt: 0,
-                            pendingMovedFundsSweepRequestsCount: 0,
-                            state: walletState.Live,
-                            movingFundsTargetWalletsCommitmentHash:
-                              ethers.constants.HashZero,
->>>>>>> de1e3a6f
                           })
 
                           after(async () => {
@@ -765,26 +750,10 @@
                             ).to.be.equal(10)
                           })
 
-<<<<<<< HEAD
                           it("should emit DepositsSwept event", async () => {
                             await expect(tx)
                               .to.emit(bridge, "DepositsSwept")
                               .withArgs(walletPubKeyHash, data.sweepTx.hash)
-=======
-                          // Simulate the wallet is an Live one and is known in
-                          // the system.
-                          await bridge.setWallet(walletPubKeyHash, {
-                            ecdsaWalletID: ethers.constants.HashZero,
-                            mainUtxoHash: ethers.constants.HashZero,
-                            pendingRedemptionsValue: 0,
-                            createdAt: await lastBlockTime(),
-                            movingFundsRequestedAt: 0,
-                            closingStartedAt: 0,
-                            pendingMovedFundsSweepRequestsCount: 0,
-                            state: walletState.Live,
-                            movingFundsTargetWalletsCommitmentHash:
-                              ethers.constants.HashZero,
->>>>>>> de1e3a6f
                           })
                         }
                       )
@@ -811,6 +780,7 @@
                               createdAt: await lastBlockTime(),
                               movingFundsRequestedAt: 0,
                               closingStartedAt: 0,
+                              pendingMovedFundsSweepRequestsCount: 0,
                               state: walletState.Live,
                               movingFundsTargetWalletsCommitmentHash:
                                 ethers.constants.HashZero,
@@ -910,30 +880,15 @@
                               createdAt: await lastBlockTime(),
                               movingFundsRequestedAt: 0,
                               closingStartedAt: 0,
+                              pendingMovedFundsSweepRequestsCount: 0,
                               state: walletState.Live,
                               movingFundsTargetWalletsCommitmentHash:
                                 ethers.constants.HashZero,
                             })
 
-<<<<<<< HEAD
                             // Make the first sweep which is actually the predecessor
                             // of the sweep tested within this scenario.
                             await runDepositSweepScenario(previousData)
-=======
-                          // Simulate the wallet is an Live one and is known in
-                          // the system.
-                          await bridge.setWallet(walletPubKeyHash, {
-                            ecdsaWalletID: ethers.constants.HashZero,
-                            mainUtxoHash: ethers.constants.HashZero,
-                            pendingRedemptionsValue: 0,
-                            createdAt: await lastBlockTime(),
-                            movingFundsRequestedAt: 0,
-                            closingStartedAt: 0,
-                            pendingMovedFundsSweepRequestsCount: 0,
-                            state: walletState.Live,
-                            movingFundsTargetWalletsCommitmentHash:
-                              ethers.constants.HashZero,
->>>>>>> de1e3a6f
                           })
 
                           after(async () => {
@@ -971,6 +926,7 @@
                               createdAt: await lastBlockTime(),
                               movingFundsRequestedAt: 0,
                               closingStartedAt: 0,
+                              pendingMovedFundsSweepRequestsCount: 0,
                               state: walletState.Live,
                               movingFundsTargetWalletsCommitmentHash:
                                 ethers.constants.HashZero,
@@ -1087,6 +1043,7 @@
                               createdAt: await lastBlockTime(),
                               movingFundsRequestedAt: 0,
                               closingStartedAt: 0,
+                              pendingMovedFundsSweepRequestsCount: 0,
                               state: walletState.Live,
                               movingFundsTargetWalletsCommitmentHash:
                                 ethers.constants.HashZero,
@@ -1096,33 +1053,8 @@
                             // of the sweep tested within this scenario.
                             await runDepositSweepScenario(previousData)
 
-<<<<<<< HEAD
                             tx = await runDepositSweepScenario(data)
                           })
-=======
-                        // Simulate the wallet is an Live one and is known in the system.
-                        await bridge.setWallet(walletPubKeyHash, {
-                          ecdsaWalletID: ethers.constants.HashZero,
-                          mainUtxoHash: ethers.constants.HashZero,
-                          pendingRedemptionsValue: 0,
-                          createdAt: await lastBlockTime(),
-                          movingFundsRequestedAt: 0,
-                          closingStartedAt: 0,
-                          pendingMovedFundsSweepRequestsCount: 0,
-                          state: walletState.Live,
-                          movingFundsTargetWalletsCommitmentHash:
-                            ethers.constants.HashZero,
-                        })
-
-                        // Necessary to pass the proof validation.
-                        relay.getPrevEpochDifficulty.returns(
-                          data.chainDifficulty
-                        )
-                        relay.getCurrentEpochDifficulty.returns(
-                          data.chainDifficulty
-                        )
-                      })
->>>>>>> de1e3a6f
 
                           after(async () => {
                             await restoreSnapshot()
@@ -1150,7 +1082,6 @@
                             }
                           })
 
-<<<<<<< HEAD
                           it("should update main UTXO for the given wallet", async () => {
                             const { mainUtxoHash } = await bridge.wallets(
                               walletPubKeyHash
@@ -1167,21 +1098,6 @@
                               )
 
                             expect(mainUtxoHash).to.be.equal(expectedMainUtxo)
-=======
-                          // Simulate the wallet is an Live one and is known in
-                          // the system.
-                          await bridge.setWallet(walletPubKeyHash, {
-                            ecdsaWalletID: ethers.constants.HashZero,
-                            mainUtxoHash: ethers.constants.HashZero,
-                            pendingRedemptionsValue: 0,
-                            createdAt: await lastBlockTime(),
-                            movingFundsRequestedAt: 0,
-                            closingStartedAt: 0,
-                            pendingMovedFundsSweepRequestsCount: 0,
-                            state: walletState.Live,
-                            movingFundsTargetWalletsCommitmentHash:
-                              ethers.constants.HashZero,
->>>>>>> de1e3a6f
                           })
 
                           it("should update the depositors balances", async () => {
@@ -1290,6 +1206,7 @@
                               createdAt: await lastBlockTime(),
                               movingFundsRequestedAt: 0,
                               closingStartedAt: 0,
+                              pendingMovedFundsSweepRequestsCount: 0,
                               state: walletState.Live,
                               movingFundsTargetWalletsCommitmentHash:
                                 ethers.constants.HashZero,
@@ -1373,27 +1290,11 @@
                               )
                             ).to.be.equal(369415)
 
-<<<<<<< HEAD
                             expect(
                               await bank.balanceOf(
                                 data.deposits[4].reveal.depositor
                               )
                             ).to.be.equal(439380)
-=======
-                          // Simulate the wallet is an Live one and is known in
-                          // the system.
-                          await bridge.setWallet(walletPubKeyHash, {
-                            ecdsaWalletID: ethers.constants.HashZero,
-                            mainUtxoHash: ethers.constants.HashZero,
-                            pendingRedemptionsValue: 0,
-                            createdAt: await lastBlockTime(),
-                            movingFundsRequestedAt: 0,
-                            closingStartedAt: 0,
-                            pendingMovedFundsSweepRequestsCount: 0,
-                            state: walletState.Live,
-                            movingFundsTargetWalletsCommitmentHash:
-                              ethers.constants.HashZero,
->>>>>>> de1e3a6f
                           })
 
                           it("should transfer collected treasury fee", async () => {
@@ -1437,6 +1338,7 @@
                               createdAt: await lastBlockTime(),
                               movingFundsRequestedAt: 0,
                               closingStartedAt: 0,
+                              pendingMovedFundsSweepRequestsCount: 0,
                               state: walletState.Live,
                               movingFundsTargetWalletsCommitmentHash:
                                 ethers.constants.HashZero,
@@ -1467,57 +1369,6 @@
                             ).to.be.revertedWith(
                               "Expected main UTXO not present in sweep transaction inputs"
                             )
-<<<<<<< HEAD
-=======
-                          ).to.be.equal(439380)
-                        })
-
-                        it("should transfer collected treasury fee", async () => {
-                          expect(
-                            await bank.balanceOf(treasury.address)
-                          ).to.be.equal(530)
-                        })
-
-                        it("should emit DepositsSwept event", async () => {
-                          await expect(tx)
-                            .to.emit(bridge, "DepositsSwept")
-                            .withArgs(walletPubKeyHash, data.sweepTx.hash)
-                        })
-                      }
-                    )
-
-                    context(
-                      "when input vector consists only of revealed unswept " +
-                        "deposits but there is no main UTXO despite it is expected",
-                      () => {
-                        const previousData: DepositSweepTestData =
-                          SingleP2WSHDeposit
-                        const data: DepositSweepTestData = JSON.parse(
-                          JSON.stringify(MultipleDepositsNoMainUtxo)
-                        )
-                        // Take wallet public key hash from first deposit. All
-                        // deposits in same sweep batch should have the same value
-                        // of that field.
-                        const { walletPubKeyHash } =
-                          previousData.deposits[0].reveal
-
-                        before(async () => {
-                          await createSnapshot()
-
-                          // Simulate the wallet is an Live one and is known in
-                          // the system.
-                          await bridge.setWallet(walletPubKeyHash, {
-                            ecdsaWalletID: ethers.constants.HashZero,
-                            mainUtxoHash: ethers.constants.HashZero,
-                            pendingRedemptionsValue: 0,
-                            createdAt: await lastBlockTime(),
-                            movingFundsRequestedAt: 0,
-                            closingStartedAt: 0,
-                            pendingMovedFundsSweepRequestsCount: 0,
-                            state: walletState.Live,
-                            movingFundsTargetWalletsCommitmentHash:
-                              ethers.constants.HashZero,
->>>>>>> de1e3a6f
                           })
                         }
                       )
@@ -1544,6 +1395,7 @@
                               createdAt: await lastBlockTime(),
                               movingFundsRequestedAt: 0,
                               closingStartedAt: 0,
+                              pendingMovedFundsSweepRequestsCount: 0,
                               state: walletState.Live,
                               movingFundsTargetWalletsCommitmentHash:
                                 ethers.constants.HashZero,
@@ -1579,7 +1431,6 @@
                         }
                       )
 
-<<<<<<< HEAD
                       context(
                         "when input vector contains an unknown input",
                         () => {
@@ -1602,25 +1453,11 @@
                               createdAt: await lastBlockTime(),
                               movingFundsRequestedAt: 0,
                               closingStartedAt: 0,
+                              pendingMovedFundsSweepRequestsCount: 0,
                               state: walletState.Live,
                               movingFundsTargetWalletsCommitmentHash:
                                 ethers.constants.HashZero,
                             })
-=======
-                          // Simulate the wallet is an Live one and is known in
-                          // the system.
-                          await bridge.setWallet(walletPubKeyHash, {
-                            ecdsaWalletID: ethers.constants.HashZero,
-                            mainUtxoHash: ethers.constants.HashZero,
-                            pendingRedemptionsValue: 0,
-                            createdAt: await lastBlockTime(),
-                            movingFundsRequestedAt: 0,
-                            closingStartedAt: 0,
-                            pendingMovedFundsSweepRequestsCount: 0,
-                            state: walletState.Live,
-                            movingFundsTargetWalletsCommitmentHash:
-                              ethers.constants.HashZero,
->>>>>>> de1e3a6f
                           })
 
                           after(async () => {
@@ -1662,6 +1499,7 @@
                         createdAt: await lastBlockTime(),
                         movingFundsRequestedAt: 0,
                         closingStartedAt: 0,
+                        pendingMovedFundsSweepRequestsCount: 0,
                         state: walletState.Live,
                         movingFundsTargetWalletsCommitmentHash:
                           ethers.constants.HashZero,
@@ -1685,7 +1523,6 @@
                 )
               })
 
-<<<<<<< HEAD
               context("when main UTXO data are invalid", () => {
                 const previousData: DepositSweepTestData =
                   MultipleDepositsNoMainUtxo
@@ -1696,23 +1533,6 @@
                 // deposits in same sweep batch should have the same value
                 // of that field.
                 const { walletPubKeyHash } = data.deposits[0].reveal
-=======
-                          // Simulate the wallet is an Live one and is known in
-                          // the system.
-                          await bridge.setWallet(walletPubKeyHash, {
-                            ecdsaWalletID: ethers.constants.HashZero,
-                            mainUtxoHash: ethers.constants.HashZero,
-                            pendingRedemptionsValue: 0,
-                            createdAt: await lastBlockTime(),
-                            movingFundsRequestedAt: 0,
-                            closingStartedAt: 0,
-                            pendingMovedFundsSweepRequestsCount: 0,
-                            state: walletState.Live,
-                            movingFundsTargetWalletsCommitmentHash:
-                              ethers.constants.HashZero,
-                          })
-                        })
->>>>>>> de1e3a6f
 
                 before(async () => {
                   await createSnapshot()
@@ -1726,32 +1546,16 @@
                     createdAt: await lastBlockTime(),
                     movingFundsRequestedAt: 0,
                     closingStartedAt: 0,
+                    pendingMovedFundsSweepRequestsCount: 0,
                     state: walletState.Live,
                     movingFundsTargetWalletsCommitmentHash:
                       ethers.constants.HashZero,
                   })
 
-<<<<<<< HEAD
                   // Make the first sweep which is actually the predecessor
                   // of the sweep tested within this scenario.
                   await runDepositSweepScenario(previousData)
                 })
-=======
-                    // Simulate the wallet is an Live one and is known in
-                    // the system.
-                    await bridge.setWallet(walletPubKeyHash, {
-                      ecdsaWalletID: ethers.constants.HashZero,
-                      mainUtxoHash: ethers.constants.HashZero,
-                      pendingRedemptionsValue: 0,
-                      createdAt: await lastBlockTime(),
-                      movingFundsRequestedAt: 0,
-                      closingStartedAt: 0,
-                      pendingMovedFundsSweepRequestsCount: 0,
-                      state: walletState.Live,
-                      movingFundsTargetWalletsCommitmentHash:
-                        ethers.constants.HashZero,
-                    })
->>>>>>> de1e3a6f
 
                 after(async () => {
                   await restoreSnapshot()
@@ -1773,28 +1577,6 @@
 
               before(async () => {
                 await createSnapshot()
-<<<<<<< HEAD
-=======
-
-                // Simulate the wallet is an Live one and is known in
-                // the system.
-                await bridge.setWallet(walletPubKeyHash, {
-                  ecdsaWalletID: ethers.constants.HashZero,
-                  mainUtxoHash: ethers.constants.HashZero,
-                  pendingRedemptionsValue: 0,
-                  createdAt: await lastBlockTime(),
-                  movingFundsRequestedAt: 0,
-                  closingStartedAt: 0,
-                  pendingMovedFundsSweepRequestsCount: 0,
-                  state: walletState.Live,
-                  movingFundsTargetWalletsCommitmentHash:
-                    ethers.constants.HashZero,
-                })
-
-                // Make the first sweep which is actually the predecessor
-                // of the sweep tested within this scenario.
-                await runDepositSweepScenario(previousData)
->>>>>>> de1e3a6f
               })
 
               after(async () => {
