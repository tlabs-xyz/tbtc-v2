import { deployments, ethers, helpers } from "hardhat"
import { smock } from "@defi-wonderland/smock"
import type {
  Bank,
  BankStub,
  Bridge,
  BridgeStub,
  IWalletRegistry,
  TestRelay,
  ReimbursementPool,
  MaintainerProxy,
  TBTC,
  TBTCVault,
  VendingMachine,
  BridgeGovernance,
} from "../../typechain"

/**
 * Common fixture for tests suites targeting the Bridge contract.
 */
export default async function bridgeFixture() {
  await deployments.fixture()

  const { deployer, governance, treasury } =
    await helpers.signers.getNamedSigners()
  const [thirdParty] = await helpers.signers.getUnnamedSigners()

  const tbtc: TBTC = await helpers.contracts.getContract("TBTC")

  const vendingMachine: VendingMachine = await helpers.contracts.getContract(
    "VendingMachine"
  )

  const tbtcVault: TBTCVault = await helpers.contracts.getContract("TBTCVault")

  const bank: Bank & BankStub = await helpers.contracts.getContract("Bank")

  const bridge: Bridge & BridgeStub = await helpers.contracts.getContract(
    "Bridge"
  )

  const bridgeGovernance: BridgeGovernance =
    await helpers.contracts.getContract("BridgeGovernance")

  const walletRegistry = await smock.fake<IWalletRegistry>("IWalletRegistry", {
    address: await (await bridge.contractReferences()).ecdsaWalletRegistry,
  })
  // Fund the `walletRegistry` account so it's possible to mock sending requests
  // from it.
  await deployer.sendTransaction({
    to: walletRegistry.address,
    value: ethers.utils.parseEther("100"),
  })

  const reimbursementPool: ReimbursementPool =
    await helpers.contracts.getContract("ReimbursementPool")

  const maintainerProxy: MaintainerProxy = await helpers.contracts.getContract(
    "MaintainerProxy"
  )

  const relay = await smock.fake<TestRelay>("TestRelay", {
    address: await (await bridge.contractReferences()).relay,
  })

  await bank.connect(governance).updateBridge(bridge.address)

  const BridgeFactory = await ethers.getContractFactory("BridgeStub", {
    libraries: {
      Deposit: (await helpers.contracts.getContract("Deposit")).address,
      DepositSweep: (
        await helpers.contracts.getContract("DepositSweep")
      ).address,
      Redemption: (await helpers.contracts.getContract("Redemption")).address,
      Wallets: (await helpers.contracts.getContract("Wallets")).address,
      Fraud: (await helpers.contracts.getContract("Fraud")).address,
      MovingFunds: (await helpers.contracts.getContract("MovingFunds")).address,
    },
  })

  return {
    deployer,
    governance,
    thirdParty,
    treasury,
    tbtc,
    vendingMachine,
    tbtcVault,
    bank,
    relay,
    walletRegistry,
    bridge,
    BridgeFactory,
<<<<<<< HEAD
    reimbursementPool,
    maintainerProxy,
=======
    bridgeGovernance,
>>>>>>> 228ed79c
  }
}<|MERGE_RESOLUTION|>--- conflicted
+++ resolved
@@ -91,11 +91,8 @@
     walletRegistry,
     bridge,
     BridgeFactory,
-<<<<<<< HEAD
     reimbursementPool,
     maintainerProxy,
-=======
     bridgeGovernance,
->>>>>>> 228ed79c
   }
 }