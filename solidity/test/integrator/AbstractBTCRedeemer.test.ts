--- conflicted
+++ resolved
@@ -90,11 +90,7 @@
         bank.address,
         tbtcVault.address
       )
-<<<<<<< HEAD
     ).to.be.reverted
-=======
-    ).to.be.revertedWith("AbstractBTCRedeemer already initialized")
->>>>>>> 166bdafe
   })
 
   describe("initialize", () => {
@@ -154,7 +150,6 @@
           tbtcToken.address,
           ethers.constants.AddressZero,
           tbtcVault.address
-<<<<<<< HEAD
         )
       ).to.be.reverted
     })
@@ -166,8 +161,6 @@
           tbtcToken.address,
           bank.address,
           ethers.constants.AddressZero
-=======
->>>>>>> 166bdafe
         )
       ).to.be.reverted
     })
@@ -197,11 +190,7 @@
           bank.address,
           tbtcVault.address
         )
-<<<<<<< HEAD
       ).to.be.reverted
-=======
-      ).to.be.revertedWith("AbstractBTCRedeemer already initialized")
->>>>>>> 166bdafe
     })
   })
 
