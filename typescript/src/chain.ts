--- conflicted
+++ resolved
@@ -3,11 +3,8 @@
   UnspentTransactionOutput,
   DecomposedRawTransaction,
 } from "./bitcoin"
-<<<<<<< HEAD
 import { Deposit } from "./deposit"
-=======
 import { RedemptionRequest } from "./redemption"
->>>>>>> f976c9ae
 
 /**
  * Represents a generic chain identifier.
