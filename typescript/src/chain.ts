import {
  Proof,
  UnspentTransactionOutput,
  DecomposedRawTransaction,
} from "./bitcoin"
<<<<<<< HEAD
import { Deposit } from "./deposit"
=======
import { RedemptionRequest } from "./redemption"
>>>>>>> 5858cc29

/**
 * Represents a generic chain identifier.
 */
export interface Identifier {
  /**
   * Identifier as an un-prefixed hex string.
   */
  identifierHex: string
}

/**
 * Interface for communication with the Bridge on-chain contract.
 */
export interface Bridge {
  /**
   * Submits a deposit sweep transaction proof to the on-chain contract.
   * @param sweepTx - Sweep transaction data.
   * @param sweepProof - Sweep proof data.
   * @param mainUtxo - Data of the wallets main UTXO.
   */
  submitDepositSweepProof(
    sweepTx: DecomposedRawTransaction,
    sweepProof: Proof,
    mainUtxo: UnspentTransactionOutput
  ): Promise<void>

  /**
   * Reveals a given deposit to the on-chain contract.
   * @param depositTx - Deposit transaction data.
   * @param depositOutputIndex - Index of the deposit transaction output that
   *        funds the revealed deposit.
   * @param deposit - Data of the revealed deposit.
   */
  revealDeposit(
    depositTx: DecomposedRawTransaction,
    depositOutputIndex: number,
    deposit: Deposit
  ): Promise<void>

  /**
   * Gets transaction proof difficulty factor from the on-chain contract.
   * @dev This number signifies how many confirmations a transaction has to
   *      accumulate before it can be proven on-chain.
   * @returns Proof difficulty factor.
   */
  txProofDifficultyFactor(): Promise<number>

  /**
   * Gets a pending redemption from the on-chain contract.
   * @param walletPubKeyHash The wallet public key hash that identifies the
   *        pending redemption (along with the redeemer output script). Must be
   *        unprefixed
   * @param redeemerOutputScript The redeemer output script that identifies the
   *        pending redemption (along with the wallet public key hash). Must be
   *        un-prefixed and not prepended with length
   * @returns Promise with the pending redemption.
   */
  pendingRedemptions(
    walletPubKeyHash: string,
    redeemerOutputScript: string
  ): Promise<RedemptionRequest>
}<|MERGE_RESOLUTION|>--- conflicted
+++ resolved
@@ -3,11 +3,8 @@
   UnspentTransactionOutput,
   DecomposedRawTransaction,
 } from "./bitcoin"
-<<<<<<< HEAD
 import { Deposit } from "./deposit"
-=======
 import { RedemptionRequest } from "./redemption"
->>>>>>> 5858cc29
 
 /**
  * Represents a generic chain identifier.
