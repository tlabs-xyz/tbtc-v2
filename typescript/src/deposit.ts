--- conflicted
+++ resolved
@@ -10,10 +10,7 @@
   isPublicKeyHashLength,
 } from "./bitcoin"
 import { Bridge, Event, Identifier } from "./chain"
-<<<<<<< HEAD
 import { Hex } from "./hex"
-=======
->>>>>>> ffeb84c6
 
 const { opcodes } = bcoin.script.common
 
@@ -108,20 +105,9 @@
 /**
  * Represents an event emitted on deposit reveal to the on-chain bridge.fp
  */
-<<<<<<< HEAD
-export type DepositRevealedEvent = Pick<
-  Deposit,
-  "depositor" | "amount" | "blindingFactor" | "refundLocktime" | "vault"
-> & {
-  fundingTxHash: TransactionHash
-  fundingOutputIndex: number
-  walletPubKeyHash: string
-  refundPubKeyHash: string
-=======
 export type DepositRevealedEvent = Deposit & {
   fundingTxHash: TransactionHash
   fundingOutputIndex: number
->>>>>>> ffeb84c6
 } & Event
 
 /**
