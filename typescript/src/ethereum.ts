--- conflicted
+++ resolved
@@ -15,10 +15,7 @@
 import { BlockTag as EthersBlockTag } from "@ethersproject/abstract-provider"
 import BridgeDeployment from "@keep-network/tbtc-v2/artifacts/Bridge.json"
 import WalletRegistryDeployment from "@keep-network/ecdsa/artifacts/WalletRegistry.json"
-<<<<<<< HEAD
 import TBTCVaultDeployment from "@keep-network/tbtc-v2/artifacts/TBTCVault.json"
-=======
->>>>>>> ffeb84c6
 import {
   DepositScriptParameters,
   RevealedDeposit,
@@ -44,8 +41,8 @@
   Redemption as ContractRedemption,
 } from "../typechain/Bridge"
 import type { WalletRegistry as ContractWalletRegistry } from "../typechain/WalletRegistry"
-<<<<<<< HEAD
 import type { TBTCVault as ContractTBTCVault } from "../typechain/TBTCVault"
+import { Hex } from "./hex"
 
 type ContractDepositRequest = ContractDeposit.DepositRequestStructOutput
 
@@ -56,9 +53,6 @@
   requestedAt: BigNumber
   finalizedAt: BigNumber
 }
-=======
-import { Hex } from "./hex"
->>>>>>> ffeb84c6
 
 /**
  * Contract deployment artifact.
@@ -168,11 +162,7 @@
   }
 
   /**
-<<<<<<< HEAD
-   * Query events emitted by the Ethereum contract.
-=======
    * Get events emitted by the Ethereum contract.
->>>>>>> ffeb84c6
    * @param eventName Name of the event.
    * @param fromBlock Block number from which events should be queried. Optional
    *        parameter, by default block number of the contract deployment is used.
@@ -181,11 +171,7 @@
    * @param filterArgs Arguments for events filtering.
    * @returns Array of found events.
    */
-<<<<<<< HEAD
-  async queryEvents(
-=======
   async getEvents(
->>>>>>> ffeb84c6
     eventName: string,
     fromBlock?: EthersBlockTag,
     toBlock?: EthersBlockTag,
@@ -211,49 +197,6 @@
 {
   constructor(config: ContractConfig) {
     super(config, BridgeDeployment)
-  }
-
-  /**
-   * Query emitted DepositRevealed events.
-   * @param fromBlock Block number from which events should be queried.
-   * @param toBlock Block number to which events should be queried.
-   * @param filterArgs Arguments for events filtering.
-   * @returns Found DepositRevealed events.
-   * @see queryEvents
-   */
-  async queryDepositRevealedEvents(
-    fromBlock?: EthersBlockTag,
-    toBlock?: EthersBlockTag,
-    ...filterArgs: Array<any>
-  ): Promise<DepositRevealedEvent[]> {
-    const events: EthersEvent[] = await this.queryEvents(
-      "DepositRevealed",
-      fromBlock,
-      toBlock,
-      ...filterArgs
-    )
-
-    return events.map<DepositRevealedEvent>((event) => {
-      return {
-        blockNumber: BigNumber.from(event.blockNumber).toNumber(),
-        blockHash: event.blockHash,
-        transactionHash: event.transactionHash,
-        fundingTxHash: TransactionHash.from(event.args!.fundingTxHash),
-        fundingOutputIndex: BigNumber.from(
-          event.args!.fundingOutputIndex
-        ).toNumber(),
-        depositor: new Address(event.args!.depositor),
-        amount: BigNumber.from(event.args!.amount),
-        blindingFactor: event.args!.blindingFactor,
-        walletPubKeyHash: event.args!.walletPubKeyHash,
-        refundPubKeyHash: event.args!.refundPubKeyHash,
-        refundLocktime: event.args!.refundLocktime,
-        vault:
-          event.args!.vault === constants.AddressZero
-            ? undefined
-            : new Address(event.args!.vault),
-      }
-    })
   }
 
   // eslint-disable-next-line valid-jsdoc
