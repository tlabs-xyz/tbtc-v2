import {
  EthersContractConfig,
  EthersContractDeployment,
  EthersContractHandle,
} from "../ethereum/adapter"
import { L2TBTC as L2TBTCTypechain } from "../../../typechain/L2TBTC"
import {
  ChainIdentifier,
  Chains,
  DestinationChainTBTCToken,
} from "../contracts"
import { BigNumber } from "ethers"
import { EthereumAddress } from "../ethereum"

import ArbitrumL2TBTCTokenDeployment from "./artifacts/arbitrumOne/ArbitrumTBTC.json"
import ArbitrumSepoliaL2TBTCTokenDeployment from "./artifacts/arbitrumSepolia/ArbitrumTBTC.json"

/**
<<<<<<< HEAD
 * Implementation of the Arbitrum L2TBTCToken handle.
=======
 * Implementation of the Arbitrum DestinationChainTBTCToken handle.
>>>>>>> 166bdafe
 * @see {DestinationChainTBTCToken} for reference.
 */
export class ArbitrumTBTCToken
  extends EthersContractHandle<L2TBTCTypechain>
  implements DestinationChainTBTCToken
{
  constructor(config: EthersContractConfig, chainId: Chains.Arbitrum) {
    let deployment: EthersContractDeployment

    switch (chainId) {
      case Chains.Arbitrum.ArbitrumSepolia:
        deployment = ArbitrumSepoliaL2TBTCTokenDeployment
        break
      case Chains.Arbitrum.Arbitrum:
        deployment = ArbitrumL2TBTCTokenDeployment
        break
      default:
        throw new Error("Unsupported deployment type")
    }

    super(config, deployment)
  }

  // eslint-disable-next-line valid-jsdoc
  /**
   * @see {DestinationChainTBTCToken#getChainIdentifier}
   */
  getChainIdentifier(): ChainIdentifier {
    return EthereumAddress.from(this._instance.address)
  }

  // eslint-disable-next-line valid-jsdoc
  /**
   * @see {DestinationChainTBTCToken#balanceOf}
   */
  balanceOf(identifier: ChainIdentifier): Promise<BigNumber> {
    return this._instance.balanceOf(`0x${identifier.identifierHex}`)
  }
}

/**
 * @deprecated Use ArbitrumTBTCToken instead
 */
export const ArbitrumL2TBTCToken = ArbitrumTBTCToken<|MERGE_RESOLUTION|>--- conflicted
+++ resolved
@@ -16,11 +16,7 @@
 import ArbitrumSepoliaL2TBTCTokenDeployment from "./artifacts/arbitrumSepolia/ArbitrumTBTC.json"
 
 /**
-<<<<<<< HEAD
- * Implementation of the Arbitrum L2TBTCToken handle.
-=======
  * Implementation of the Arbitrum DestinationChainTBTCToken handle.
->>>>>>> 166bdafe
  * @see {DestinationChainTBTCToken} for reference.
  */
 export class ArbitrumTBTCToken
