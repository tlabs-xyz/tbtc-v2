--- conflicted
+++ resolved
@@ -19,11 +19,11 @@
     ArbitrumSepolia = "421614",
   }
 
-<<<<<<< HEAD
   export enum Solana {
     Solana = "5eykt4UsFv8P8NJdTREpY1vzqKqZKvdpKuc147dw2N9d",
     Devnet = "EtWTRABZaYq6iMfeYKouRu166VU2xqa1wcaWoxPkrZBG",
-=======
+  }
+
   /**
    * StarkNet L2 chains.
    */
@@ -54,7 +54,6 @@
      * SUI Devnet.
      */
     Devnet = "sui:devnet",
->>>>>>> 166bdafe
   }
 }
 
@@ -63,14 +62,11 @@
  * These are chains other than the main Ethereum L1 chain.
  */
 export type DestinationChainName = Exclude<keyof typeof Chains, "Ethereum">
-<<<<<<< HEAD
-=======
 
 /**
  * @deprecated Use DestinationChainName instead
  */
 export type L2Chain = DestinationChainName
->>>>>>> 166bdafe
 
 /**
  * Type representing a mapping between specific L1 and L2 chains.
@@ -89,13 +85,11 @@
    * Identifier of the Arbitrum L2 chain.
    */
   arbitrum?: Chains.Arbitrum
-<<<<<<< HEAD
 
   /**
    * Identifier of the Arbitrum L2 chain.
    */
   solana?: Chains.Solana
-=======
   /**
    * Identifier of the StarkNet L2 chain.
    */
@@ -104,7 +98,6 @@
    * Identifier of the SUI L2 chain.
    */
   sui?: Chains.Sui
->>>>>>> 166bdafe
 }
 
 /**
@@ -115,22 +108,16 @@
     ethereum: Chains.Ethereum.Mainnet,
     base: Chains.Base.Base,
     arbitrum: Chains.Arbitrum.Arbitrum,
-<<<<<<< HEAD
     solana: Chains.Solana.Solana,
-=======
     starknet: Chains.StarkNet.Mainnet,
     sui: Chains.Sui.Mainnet,
->>>>>>> 166bdafe
   },
   {
     ethereum: Chains.Ethereum.Sepolia,
     base: Chains.Base.BaseSepolia,
     arbitrum: Chains.Arbitrum.ArbitrumSepolia,
-<<<<<<< HEAD
     solana: Chains.Solana.Devnet,
-=======
     starknet: Chains.StarkNet.Sepolia,
     sui: Chains.Sui.Testnet,
->>>>>>> 166bdafe
   },
 ]