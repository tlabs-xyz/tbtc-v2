import { expect } from "chai"
import {
  compressPublicKey,
  encodeToBitcoinAddress,
  decodeBitcoinAddress,
  isPublicKeyHashLength,
  locktimeToNumber,
  BlockHeader,
  serializeBlockHeader,
  deserializeBlockHeader,
  hashLEToBigNumber,
  bitsToTarget,
  targetToDifficulty,
  createOutputScriptFromAddress,
  getAddressFromScriptPubKey,
} from "../src/bitcoin"
import { calculateDepositRefundLocktime } from "../src/deposit"
import { BitcoinNetwork } from "../src/bitcoin-network"
import { Hex } from "../src/hex"
import { BigNumber } from "ethers"
import { btcAddresses } from "./data/bitcoin"

describe("Bitcoin", () => {
  describe("compressPublicKey", () => {
    context("when public key parameter has a correct length", () => {
      context("when the Y coordinate is divisible by 2", () => {
        it("should compress the public key correctly", () => {
          const uncompressedPublicKey =
            "ff6e1857db52d6dba2bd4239fba722655622bc520709d38011f9adac8ea3477b" +
            "45ae275b657f7bac7c1e3d146a564051aee1356895f01e4f29f333502416fa4a"
          const compressedPublicKey =
            "02ff6e1857db52d6dba2bd4239fba722655622bc520709d38011f9adac8ea3477b"

          expect(compressPublicKey(uncompressedPublicKey)).to.be.equal(
            compressedPublicKey
          )
        })
      })

      context("when the Y coordinate is not divisible by 2", () => {
        it("should compress the public key correctly", () => {
          const uncompressedPublicKey =
            "474444cca71c678f5019d16782b6522735717a94602085b4adf707b465c36ca8" +
            "7b5dff055ee1cc3a1fff4715dea2858ca4dd5bba0af30abcd881a6bda4fb70af"
          const compressedPublicKey =
            "03474444cca71c678f5019d16782b6522735717a94602085b4adf707b465c36ca8"

          expect(compressPublicKey(uncompressedPublicKey)).to.be.equal(
            compressedPublicKey
          )
        })
      })
    })

    context("when public key parameter has an incorrect length", () => {
      it("should throw", () => {
        const uncompressedPublicKey =
          "04474444cca71c678f5019d16782b6522735717a94602085b4adf707b465c36ca8" +
          "7b5dff055ee1cc3a1fff4715dea2858ca4dd5bba0af30abcd881a6bda4fb70af"

        expect(() => compressPublicKey(uncompressedPublicKey)).to.throw(
          "The public key parameter must be 64-byte. Neither 0x nor 04 prefix is allowed"
        )
      })
    })
  })

  describe("P2PKH <-> public key hash conversion", () => {
    const publicKeyHash = "3a38d44d6a0c8d0bb84e0232cc632b7e48c72e0e"
    const P2WPKHAddress = "bc1q8gudgnt2pjxshwzwqgevccet0eyvwtswt03nuy"
    const P2PKHAddress = "16JrGhLx5bcBSA34kew9V6Mufa4aXhFe9X"
    const P2WPKHAddressTestnet = "tb1q8gudgnt2pjxshwzwqgevccet0eyvwtswpf2q8h"
    const P2PKHAddressTestnet = "mkpoZkRvtd3SDGWgUDuXK1aEXZfHRM2gKw"

    describe("encodeToBitcoinAddress", () => {
      context("when network is mainnet", () => {
        context("when witness option is true", () => {
          context("when proper public key hash is provided", () => {
            it("should encode public key hash into bitcoin address properly", () => {
              expect(
                encodeToBitcoinAddress(
                  publicKeyHash,
                  true,
                  BitcoinNetwork.Mainnet
                )
              ).to.be.equal(P2WPKHAddress)
            })
          })

          context("when wrong public key hash is provided", () => {
            it("should throw", () => {
              const wrongPublicKeyHash = "02" + publicKeyHash

              expect(() =>
                encodeToBitcoinAddress(
                  wrongPublicKeyHash,
                  true,
                  BitcoinNetwork.Mainnet
                )
              ).to.throw("P2WPKH must be 20 bytes")
            })
          })
        })

        context("when witness option is false", () => {
          context("when proper public key hash is provided", () => {
            it("should encode public key hash into bitcoin address properly", () => {
              expect(
                encodeToBitcoinAddress(
                  publicKeyHash,
                  false,
                  BitcoinNetwork.Mainnet
                )
              ).to.be.equal(P2PKHAddress)
            })
          })

          context("when wrong public key hash is provided", () => {
            it("should throw", () => {
              const wrongPublicKeyHash = "02" + publicKeyHash

              expect(() =>
                encodeToBitcoinAddress(
                  wrongPublicKeyHash,
                  false,
                  BitcoinNetwork.Mainnet
                )
              ).to.throw("P2PKH must be 20 bytes")
            })
          })
        })
      })

      context("when network is testnet", () => {
        context("when witness option is true", () => {
          context("when proper public key hash is provided", () => {
            it("should encode public key hash into bitcoin address properly", () => {
              expect(
                encodeToBitcoinAddress(
                  publicKeyHash,
                  true,
                  BitcoinNetwork.Testnet
                )
              ).to.be.equal(P2WPKHAddressTestnet)
            })
          })

          context("when wrong public key hash is provided", () => {
            it("should throw", () => {
              const wrongPublicKeyHash = "02" + publicKeyHash

              expect(() =>
                encodeToBitcoinAddress(
                  wrongPublicKeyHash,
                  true,
                  BitcoinNetwork.Testnet
                )
              ).to.throw("P2WPKH must be 20 bytes")
            })
          })
        })

        context("when witness option is false", () => {
          context("when proper public key hash is provided", () => {
            it("should encode public key hash into bitcoin address properly", () => {
              expect(
                encodeToBitcoinAddress(
                  publicKeyHash,
                  false,
                  BitcoinNetwork.Testnet
                )
              ).to.be.equal(P2PKHAddressTestnet)
            })
          })

          context("when wrong public key hash is provided", () => {
            it("should throw", () => {
              const wrongPublicKeyHash = "02" + publicKeyHash

              expect(() =>
                encodeToBitcoinAddress(
                  wrongPublicKeyHash,
                  false,
                  BitcoinNetwork.Testnet
                )
              ).to.throw("P2PKH must be 20 bytes")
            })
          })
        })
      })

      context("when network is unknown", () => {
        it("should throw", () => {
          expect(() =>
            encodeToBitcoinAddress(publicKeyHash, true, BitcoinNetwork.Unknown)
          ).to.throw("network not supported")
        })
      })
    })

    describe("decodeAddress", () => {
      context("when network is mainnet", () => {
        context("when proper P2WPKH address is provided", () => {
          it("should decode P2WPKH adress correctly", () => {
            expect(decodeBitcoinAddress(P2WPKHAddress)).to.be.equal(
              publicKeyHash
            )
          })
        })

        context("when proper P2PKH address is provided", () => {
          it("should decode P2PKH address correctly", () => {
            expect(decodeBitcoinAddress(P2PKHAddress)).to.be.equal(
              publicKeyHash
            )
          })
        })

        context("when wrong address is provided", () => {
          it("should throw", () => {
            const bitcoinAddress = "123" + P2PKHAddress

            expect(() => decodeBitcoinAddress(bitcoinAddress)).to.throw(
              "Address is too long"
            )
          })
        })

        context("when unsupported P2SH address is provided", () => {
          it("should throw", () => {
            expect(() =>
              decodeBitcoinAddress("3EktnHQD7RiAE6uzMj2ZifT9YgRrkSgzQX")
            ).to.throw("Address must be P2PKH or P2WPKH")
          })
        })

        context("when unsupported P2WSH address is provided", () => {
          it("should throw", () => {
            expect(() =>
              decodeBitcoinAddress(
                "bc1qma629cu92skg0t86lftyaf9uflzwhp7jk63h6mpmv3ezh6puvdhsdxuv4m"
              )
            ).to.throw("Address must be P2PKH or P2WPKH")
          })
        })
      })

      context("when network is testnet", () => {
        context("when proper P2WPKH address is provided", () => {
          it("should decode P2WPKH adress correctly", () => {
            expect(decodeBitcoinAddress(P2WPKHAddressTestnet)).to.be.equal(
              publicKeyHash
            )
          })
        })

        context("when proper P2PKH address is provided", () => {
          it("should decode P2PKH address correctly", () => {
            expect(decodeBitcoinAddress(P2PKHAddressTestnet)).to.be.equal(
              publicKeyHash
            )
          })
        })

        context("when wrong address is provided", () => {
          it("should throw", () => {
            const bitcoinAddress = "123" + P2PKHAddressTestnet

            expect(() => decodeBitcoinAddress(bitcoinAddress)).to.throw(
              "Address is too long"
            )
          })
        })

        context("when unsupported P2SH address is provided", () => {
          it("should throw", () => {
            expect(() =>
              decodeBitcoinAddress("2MyxShnGQ5NifGb8CHYrtmzosRySxZ9pZo5")
            ).to.throw("Address must be P2PKH or P2WPKH")
          })
        })

        context("when unsupported P2WSH address is provided", () => {
          it("should throw", () => {
            expect(() =>
              decodeBitcoinAddress(
                "tb1qma629cu92skg0t86lftyaf9uflzwhp7jk63h6mpmv3ezh6puvdhs6w2r05"
              )
            ).to.throw("Address must be P2PKH or P2WPKH")
          })
        })
      })
    })
  })

  describe("isPublicKeyHashLength", () => {
    const publicKeyHash = "3a38d44d6a0c8d0bb84e0232cc632b7e48c72e0e"
    const wrongPublicKeyHash = "3a38d44d6a0c8d0"

    context("when proper public key hash is provided", () => {
      it("should return true", () => {
        expect(isPublicKeyHashLength(publicKeyHash)).to.be.equal(true)
      })
    })

    context("when wrong public key hash is provided", () => {
      it("should return false", () => {
        expect(isPublicKeyHashLength(wrongPublicKeyHash)).to.be.equal(false)
      })
    })
  })

  describe("locktimeToNumber", () => {
    const depositCreatedAt: number = 1640181600
    const depositRefundLocktimeDuration: number = 2592000
    const depositRefundLocktime = calculateDepositRefundLocktime(
      depositCreatedAt,
      depositRefundLocktimeDuration
    )

    const testData = [
      {
        contextName: "when locktime is a block height",
        unprefixedHex: "ede80600",
        expectedDepositLocktime: 452845,
      },
      {
        contextName: "when locktime is a timestamp",
        unprefixedHex: "06241559",
        expectedDepositLocktime: 1494557702,
      },
      {
        contextName: "for deposit refund locktime",
        unprefixedHex: depositRefundLocktime,
        expectedDepositLocktime:
          depositCreatedAt + depositRefundLocktimeDuration,
      },
    ]

    testData.forEach((test) => {
      context(test.contextName, () => {
        context("when input is non-prefixed hex string", () => {
          it("should return the locktime in seconds", async () => {
            expect(locktimeToNumber(test.unprefixedHex)).to.be.equal(
              test.expectedDepositLocktime
            )
          })
        })

        context("when input is 0x prefixed hex string", () => {
          it("should return the locktime in seconds", async () => {
            expect(locktimeToNumber("0x" + test.unprefixedHex)).to.be.equal(
              test.expectedDepositLocktime
            )
          })
        })

        context("when input is Buffer object", () => {
          it("should return the locktime in seconds", async () => {
            expect(
              locktimeToNumber(Buffer.from(test.unprefixedHex, "hex"))
            ).to.be.equal(test.expectedDepositLocktime)
          })
        })
      })
    })
  })

  describe("serializeBlockHeader", () => {
    it("calculates correct value", () => {
      const blockHeader: BlockHeader = {
        version: 536870916,
        previousBlockHeaderHash: Hex.from(
          "a5a3501e6ba1f3e2a1ee5d29327a549524ed33f272dfef300045660000000000"
        ),
        merkleRootHash: Hex.from(
          "e27d241ca36de831ab17e6729056c14a383e7a3f43d56254f846b49649775112"
        ),
        time: 1641914003,
        bits: 436256810,
        nonce: 778087099,
      }

      const expectedSerializedBlockHeader = Hex.from(
        "04000020a5a3501e6ba1f3e2a1ee5d29327a549524ed33f272dfef30004566000000" +
          "0000e27d241ca36de831ab17e6729056c14a383e7a3f43d56254f846b496497751" +
          "12939edd612ac0001abbaa602e"
      )

      expect(serializeBlockHeader(blockHeader)).to.be.deep.equal(
        expectedSerializedBlockHeader
      )
    })
  })

  describe("deserializeBlockHeader", () => {
    it("calculates correct value", () => {
      const rawBlockHeader = Hex.from(
        "04000020a5a3501e6ba1f3e2a1ee5d29327a549524ed33f272dfef30004566000000" +
          "0000e27d241ca36de831ab17e6729056c14a383e7a3f43d56254f846b496497751" +
          "12939edd612ac0001abbaa602e"
      )

      const expectedBlockHeader: BlockHeader = {
        version: 536870916,
        previousBlockHeaderHash: Hex.from(
          "a5a3501e6ba1f3e2a1ee5d29327a549524ed33f272dfef300045660000000000"
        ),
        merkleRootHash: Hex.from(
          "e27d241ca36de831ab17e6729056c14a383e7a3f43d56254f846b49649775112"
        ),
        time: 1641914003,
        bits: 436256810,
        nonce: 778087099,
      }

      expect(deserializeBlockHeader(rawBlockHeader)).to.deep.equal(
        expectedBlockHeader
      )
    })
  })

  describe("hashLEToBigNumber", () => {
    it("calculates correct value", () => {
      const hash = Hex.from(
        "31552151fbef8e96a33f979e6253d29edf65ac31b04802319e00000000000000"
      )
      const expectedBigNumber = BigNumber.from(
        "992983769452983078390935942095592601503357651673709518345521"
      )
      expect(hashLEToBigNumber(hash)).to.equal(expectedBigNumber)
    })
  })

  describe("bitsToTarget", () => {
    it("calculates correct value for random block header bits", () => {
      const difficultyBits = 436256810
      const expectedDifficultyTarget = BigNumber.from(
        "1206233370197704583969288378458116959663044038027202007138304"
      )
      expect(bitsToTarget(difficultyBits)).to.equal(expectedDifficultyTarget)
    })

    it("calculates correct value for block header with difficulty of 1", () => {
      const difficultyBits = 486604799
      const expectedDifficultyTarget = BigNumber.from(
        "26959535291011309493156476344723991336010898738574164086137773096960"
      )
      expect(bitsToTarget(difficultyBits)).to.equal(expectedDifficultyTarget)
    })
  })

  describe("targetToDifficulty", () => {
    it("calculates correct value for random block header bits", () => {
      const target = BigNumber.from(
        "1206233370197704583969288378458116959663044038027202007138304"
      )
      const expectedDifficulty = BigNumber.from("22350181")
      expect(targetToDifficulty(target)).to.equal(expectedDifficulty)
    })

    it("calculates correct value for block header with difficulty of 1", () => {
      const target = BigNumber.from(
        "26959535291011309493156476344723991336010898738574164086137773096960"
      )
      const expectedDifficulty = BigNumber.from("1")
      expect(targetToDifficulty(target)).to.equal(expectedDifficulty)
    })
  })

  describe("createOutputScriptFromAddress", () => {
<<<<<<< HEAD
    Object.keys(btcAddresses).forEach((bitcoinNetwork) => {
      context(`with ${bitcoinNetwork} addresses`, () => {
        Object.entries(
          btcAddresses[bitcoinNetwork as keyof typeof btcAddresses]
        ).forEach(
          ([
            addressType,
            {
              address,
              redeemerOutputScript: expectedRedeemerOutputScript,
              scriptPubKey: expectedOutputScript,
            },
          ]) => {
            it(`should create correct output script for ${addressType} address type`, () => {
              const result = createOutputScriptFromAddress(address)

              expect(result.toString()).to.eq(expectedOutputScript)
              // Check if we can build the prefixed raw redeemer output script based
              // on the result.
              expect(buildRawPrefixedOutputScript(result.toString())).to.eq(
                expectedRedeemerOutputScript
              )
            })
          }
        )
      })
=======
    context("with testnet addresses", () => {
      const btcAddresses = {
        P2PKH: {
          address: "mjc2zGWypwpNyDi4ZxGbBNnUA84bfgiwYc",
          outputScript: "76a9142cd680318747b720d67bf4246eb7403b476adb3488ac",
        },
        P2WPKH: {
          address: "tb1qumuaw3exkxdhtut0u85latkqfz4ylgwstkdzsx",
          outputScript: "0014e6f9d74726b19b75f16fe1e9feaec048aa4fa1d0",
        },
        P2SH: {
          address: "2MsM67NLa71fHvTUBqNENW15P68nHB2vVXb",
          outputScript: "a914011beb6fb8499e075a57027fb0a58384f2d3f78487",
        },
        P2WSH: {
          address:
            "tb1qau95mxzh2249aa3y8exx76ltc2sq0e7kw8hj04936rdcmnynhswqqz02vv",
          outputScript:
            "0020ef0b4d985752aa5ef6243e4c6f6bebc2a007e7d671ef27d4b1d0db8dcc93bc1c",
        },
      }

      Object.entries(btcAddresses).forEach(
        ([addressType, { address, outputScript: expectedOutputScript }]) => {
          it(`should create correct output script for ${addressType} address type`, () => {
            const result = createOutputScriptFromAddress(address)

            expect(result.toString()).to.eq(expectedOutputScript)
          })
        }
      )
>>>>>>> f5f300b8
    })
  })

<<<<<<< HEAD
  describe("getAddressFromScriptPubKey", () => {
    Object.keys(btcAddresses).forEach((bitcoinNetwork) => {
      context(`with ${bitcoinNetwork} addresses`, () => {
        Object.entries(
          btcAddresses[bitcoinNetwork as keyof typeof btcAddresses]
        ).forEach(([addressType, { address, scriptPubKey }]) => {
          it(`should return correct ${addressType} address`, () => {
            const result = getAddressFromScriptPubKey(
              scriptPubKey,
              bitcoinNetwork === "mainnet"
                ? BitcoinNetwork.Mainnet
                : BitcoinNetwork.Testnet
            )

            expect(result.toString()).to.eq(address)
=======
    context("with mainnet addresses", () => {
      const btcAddresses = {
        P2PKH: {
          address: "12higDjoCCNXSA95xZMWUdPvXNmkAduhWv",
          outputScript: "76a91412ab8dc588ca9d5787dde7eb29569da63c3a238c88ac",
        },
        P2WPKH: {
          address: "bc1q34aq5drpuwy3wgl9lhup9892qp6svr8ldzyy7c",
          outputScript: "00148d7a0a3461e3891723e5fdf8129caa0075060cff",
        },
        P2SH: {
          address: "342ftSRCvFHfCeFFBuz4xwbeqnDw6BGUey",
          outputScript: "a91419a7d869032368fd1f1e26e5e73a4ad0e474960e87",
        },
        P2WSH: {
          address:
            "bc1qeklep85ntjz4605drds6aww9u0qr46qzrv5xswd35uhjuj8ahfcqgf6hak",
          outputScript:
            "0020cdbf909e935c855d3e8d1b61aeb9c5e3c03ae8021b286839b1a72f2e48fdba70",
        },
      }

      Object.entries(btcAddresses).forEach(
        ([addressType, { address, outputScript: expectedOutputScript }]) => {
          it(`should create correct output script for ${addressType} address type`, () => {
            const result = createOutputScriptFromAddress(address)

            expect(result.toString()).to.eq(expectedOutputScript)
>>>>>>> f5f300b8
          })
        })
      })
    })
  })
})<|MERGE_RESOLUTION|>--- conflicted
+++ resolved
@@ -469,70 +469,23 @@
   })
 
   describe("createOutputScriptFromAddress", () => {
-<<<<<<< HEAD
     Object.keys(btcAddresses).forEach((bitcoinNetwork) => {
       context(`with ${bitcoinNetwork} addresses`, () => {
         Object.entries(
           btcAddresses[bitcoinNetwork as keyof typeof btcAddresses]
         ).forEach(
-          ([
-            addressType,
-            {
-              address,
-              redeemerOutputScript: expectedRedeemerOutputScript,
-              scriptPubKey: expectedOutputScript,
-            },
-          ]) => {
+          ([addressType, { address, scriptPubKey: expectedOutputScript }]) => {
             it(`should create correct output script for ${addressType} address type`, () => {
               const result = createOutputScriptFromAddress(address)
 
               expect(result.toString()).to.eq(expectedOutputScript)
-              // Check if we can build the prefixed raw redeemer output script based
-              // on the result.
-              expect(buildRawPrefixedOutputScript(result.toString())).to.eq(
-                expectedRedeemerOutputScript
-              )
             })
           }
         )
       })
-=======
-    context("with testnet addresses", () => {
-      const btcAddresses = {
-        P2PKH: {
-          address: "mjc2zGWypwpNyDi4ZxGbBNnUA84bfgiwYc",
-          outputScript: "76a9142cd680318747b720d67bf4246eb7403b476adb3488ac",
-        },
-        P2WPKH: {
-          address: "tb1qumuaw3exkxdhtut0u85latkqfz4ylgwstkdzsx",
-          outputScript: "0014e6f9d74726b19b75f16fe1e9feaec048aa4fa1d0",
-        },
-        P2SH: {
-          address: "2MsM67NLa71fHvTUBqNENW15P68nHB2vVXb",
-          outputScript: "a914011beb6fb8499e075a57027fb0a58384f2d3f78487",
-        },
-        P2WSH: {
-          address:
-            "tb1qau95mxzh2249aa3y8exx76ltc2sq0e7kw8hj04936rdcmnynhswqqz02vv",
-          outputScript:
-            "0020ef0b4d985752aa5ef6243e4c6f6bebc2a007e7d671ef27d4b1d0db8dcc93bc1c",
-        },
-      }
-
-      Object.entries(btcAddresses).forEach(
-        ([addressType, { address, outputScript: expectedOutputScript }]) => {
-          it(`should create correct output script for ${addressType} address type`, () => {
-            const result = createOutputScriptFromAddress(address)
-
-            expect(result.toString()).to.eq(expectedOutputScript)
-          })
-        }
-      )
->>>>>>> f5f300b8
-    })
-  })
-
-<<<<<<< HEAD
+    })
+  })
+
   describe("getAddressFromScriptPubKey", () => {
     Object.keys(btcAddresses).forEach((bitcoinNetwork) => {
       context(`with ${bitcoinNetwork} addresses`, () => {
@@ -548,36 +501,6 @@
             )
 
             expect(result.toString()).to.eq(address)
-=======
-    context("with mainnet addresses", () => {
-      const btcAddresses = {
-        P2PKH: {
-          address: "12higDjoCCNXSA95xZMWUdPvXNmkAduhWv",
-          outputScript: "76a91412ab8dc588ca9d5787dde7eb29569da63c3a238c88ac",
-        },
-        P2WPKH: {
-          address: "bc1q34aq5drpuwy3wgl9lhup9892qp6svr8ldzyy7c",
-          outputScript: "00148d7a0a3461e3891723e5fdf8129caa0075060cff",
-        },
-        P2SH: {
-          address: "342ftSRCvFHfCeFFBuz4xwbeqnDw6BGUey",
-          outputScript: "a91419a7d869032368fd1f1e26e5e73a4ad0e474960e87",
-        },
-        P2WSH: {
-          address:
-            "bc1qeklep85ntjz4605drds6aww9u0qr46qzrv5xswd35uhjuj8ahfcqgf6hak",
-          outputScript:
-            "0020cdbf909e935c855d3e8d1b61aeb9c5e3c03ae8021b286839b1a72f2e48fdba70",
-        },
-      }
-
-      Object.entries(btcAddresses).forEach(
-        ([addressType, { address, outputScript: expectedOutputScript }]) => {
-          it(`should create correct output script for ${addressType} address type`, () => {
-            const result = createOutputScriptFromAddress(address)
-
-            expect(result.toString()).to.eq(expectedOutputScript)
->>>>>>> f5f300b8
           })
         })
       })
