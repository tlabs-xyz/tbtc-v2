{
  "extends": ["eslint-config-keep"],
  "parserOptions": {
    "ecmaVersion": 2017,
    "sourceType": "module"
  },
  "env": {
    "es6": true,
    "mocha": true
  },
  "rules": {
    "new-cap": "off"
  }
<<<<<<< HEAD
}
  
=======
}
>>>>>>> 97e13160
<|MERGE_RESOLUTION|>--- conflicted
+++ resolved
@@ -11,9 +11,4 @@
   "rules": {
     "new-cap": "off"
   }
-<<<<<<< HEAD
-}
-  
-=======
-}
->>>>>>> 97e13160
+}